import contextlib
import io
import os
import re
import subprocess
import warnings
from pathlib import Path
from typing import List, Set

from packaging.version import parse, Version
import setuptools
import torch
import torch.utils.cpp_extension as torch_cpp_ext
from torch.utils.cpp_extension import BuildExtension, CUDAExtension, CUDA_HOME, ROCM_HOME

from typing import Optional, Union
import subprocess
from pathlib import Path

ROOT_DIR = os.path.dirname(__file__)

MAIN_CUDA_VERSION = "12.1"

# Supported NVIDIA GPU architectures.
NVIDIA_SUPPORTED_ARCHS = {"7.0", "7.5", "8.0", "8.6", "8.9", "9.0"}
ROCM_SUPPORTED_ARCHS = {"gfx90a", "gfx908", "gfx906",  "gfx926","gfx1030", "gfx1100"}
# SUPPORTED_ARCHS = NVIDIA_SUPPORTED_ARCHS.union(ROCM_SUPPORTED_ARCHS)


def _is_hip() -> bool:
    return torch.version.hip is not None


def _is_neuron() -> bool:
    torch_neuronx_installed = True
    try:
        subprocess.run(["neuron-ls"], capture_output=True, check=True)
    except FileNotFoundError:
        torch_neuronx_installed = False
    return torch_neuronx_installed


def _is_cuda() -> bool:
    return (torch.version.cuda is not None) and not _is_neuron()


# Compiler flags.
CXX_FLAGS = ["-g", "-O2", "-std=c++17"]
# TODO(woosuk): Should we use -O3?
NVCC_FLAGS = ["-O2", "-std=c++17","--gpu-max-threads-per-block=1024"]

if _is_hip():
    if ROCM_HOME is None:
        raise RuntimeError(
            "Cannot find ROCM_HOME. ROCm must be available to build the package."
        )
    NVCC_FLAGS += ["-DUSE_ROCM"]
    NVCC_FLAGS += ["-U__HIP_NO_HALF_CONVERSIONS__"]
    NVCC_FLAGS += ["-U__HIP_NO_HALF_OPERATORS__"]

if _is_cuda() and CUDA_HOME is None:
    raise RuntimeError(
        "Cannot find CUDA_HOME. CUDA must be available to build the package.")

ABI = 1 if torch._C._GLIBCXX_USE_CXX11_ABI else 0
CXX_FLAGS += [f"-D_GLIBCXX_USE_CXX11_ABI={ABI}"]
NVCC_FLAGS += [f"-D_GLIBCXX_USE_CXX11_ABI={ABI}"]


# def get_amdgpu_offload_arch():
#     command = "/opt/rocm/llvm/bin/amdgpu-offload-arch"
#     try:
#         output = subprocess.check_output([command])
#         return output.decode('utf-8').strip()
#     except subprocess.CalledProcessError as e:
#         error_message = f"Error: {e}"
#         raise RuntimeError(error_message) from e
#     except FileNotFoundError as e:
#         # If the command is not found, print an error message
#         error_message = f"The command {command} was not found."
#         raise RuntimeError(error_message) from e

#     return None


def get_hipcc_rocm_version():
    # Run the hipcc --version command
    result = subprocess.run(['hipcc', '--version'],
                            stdout=subprocess.PIPE,
                            stderr=subprocess.STDOUT,
                            text=True)

    # Check if the command was executed successfully
    if result.returncode != 0:
        print("Error running 'hipcc --version'")
        return None

    # Extract the version using a regular expression
    match = re.search(r'HIP version: (\S+)', result.stdout)
    if match:
        # Return the version string
        return match.group(1)
    else:
        print("Could not find HIP version in the output")
        return None


def glob(pattern: str):
    root = Path(__name__).parent
    return [str(p) for p in root.glob(pattern)]


def get_neuronxcc_version():
    import sysconfig
    site_dir = sysconfig.get_paths()["purelib"]
    version_file = os.path.join(site_dir, "neuronxcc", "version",
                                "__init__.py")

    # Check if the command was executed successfully
    with open(version_file, "rt") as fp:
        content = fp.read()

    # Extract the version using a regular expression
    match = re.search(r"__version__ = '(\S+)'", content)
    if match:
        # Return the version string
        return match.group(1)
    else:
        raise RuntimeError("Could not find HIP version in the output")


def get_nvcc_cuda_version(cuda_dir: str) -> Version:
    """Get the CUDA version from nvcc.

    Adapted from https://github.com/NVIDIA/apex/blob/8b7a1ff183741dd8f9b87e7bafd04cfde99cea28/setup.py
    """
    nvcc_output = subprocess.check_output([cuda_dir + "/bin/nvcc", "-V"],
                                          universal_newlines=True)
    output = nvcc_output.split()
    release_idx = output.index("release") + 1
    nvcc_cuda_version = parse(output[release_idx].split(",")[0])
    return nvcc_cuda_version


def get_torch_arch_list() -> Set[str]:
    # TORCH_CUDA_ARCH_LIST can have one or more architectures,
    # e.g. "8.0" or "7.5,8.0,8.6+PTX". Here, the "8.6+PTX" option asks the
    # compiler to additionally include PTX code that can be runtime-compiled
    # and executed on the 8.6 or newer architectures. While the PTX code will
    # not give the best performance on the newer architectures, it provides
    # forward compatibility.
    env_arch_list = os.environ.get("TORCH_CUDA_ARCH_LIST", None)
    if env_arch_list is None:
        return set()

    # List are separated by ; or space.
    torch_arch_list = set(env_arch_list.replace(" ", ";").split(";"))
    if not torch_arch_list:
        return set()

    # Filter out the invalid architectures and print a warning.
    valid_archs = NVIDIA_SUPPORTED_ARCHS.union(
        {s + "+PTX"
         for s in NVIDIA_SUPPORTED_ARCHS})
    arch_list = torch_arch_list.intersection(valid_archs)
    # If none of the specified architectures are valid, raise an error.
    if not arch_list:
        raise RuntimeError(
            "None of the CUDA/ROCM architectures in `TORCH_CUDA_ARCH_LIST` env "
            f"variable ({env_arch_list}) is supported. "
            f"Supported CUDA/ROCM architectures are: {valid_archs}.")
    invalid_arch_list = torch_arch_list - valid_archs
    if invalid_arch_list:
        warnings.warn(
            f"Unsupported CUDA/ROCM architectures ({invalid_arch_list}) are "
            "excluded from the `TORCH_CUDA_ARCH_LIST` env variable "
            f"({env_arch_list}). Supported CUDA/ROCM architectures are: "
            f"{valid_archs}.",
            stacklevel=2)
    return arch_list


# First, check the TORCH_CUDA_ARCH_LIST environment variable.
compute_capabilities = get_torch_arch_list()
if _is_cuda() and not compute_capabilities:
    # If TORCH_CUDA_ARCH_LIST is not defined or empty, target all available
    # GPUs on the current machine.
    device_count = torch.cuda.device_count()
    for i in range(device_count):
        major, minor = torch.cuda.get_device_capability(i)
        if major < 7:
            raise RuntimeError(
                "GPUs with compute capability below 7.0 are not supported.")
        compute_capabilities.add(f"{major}.{minor}")

ext_modules = []

if _is_cuda():
    nvcc_cuda_version = get_nvcc_cuda_version(CUDA_HOME)
    if not compute_capabilities:
        # If no GPU is specified nor available, add all supported architectures
        # based on the NVCC CUDA version.
        compute_capabilities = NVIDIA_SUPPORTED_ARCHS.copy()
        if nvcc_cuda_version < Version("11.1"):
            compute_capabilities.remove("8.6")
        if nvcc_cuda_version < Version("11.8"):
            compute_capabilities.remove("8.9")
            compute_capabilities.remove("9.0")
    # Validate the NVCC CUDA version.
    if nvcc_cuda_version < Version("11.0"):
        raise RuntimeError(
            "CUDA 11.0 or higher is required to build the package.")
    if (nvcc_cuda_version < Version("11.1")
            and any(cc.startswith("8.6") for cc in compute_capabilities)):
        raise RuntimeError(
            "CUDA 11.1 or higher is required for compute capability 8.6.")
    if nvcc_cuda_version < Version("11.8"):
        if any(cc.startswith("8.9") for cc in compute_capabilities):
            # CUDA 11.8 is required to generate the code targeting compute capability 8.9.
            # However, GPUs with compute capability 8.9 can also run the code generated by
            # the previous versions of CUDA 11 and targeting compute capability 8.0.
            # Therefore, if CUDA 11.8 is not available, we target compute capability 8.0
            # instead of 8.9.
            warnings.warn(
                "CUDA 11.8 or higher is required for compute capability 8.9. "
                "Targeting compute capability 8.0 instead.",
                stacklevel=2)
            compute_capabilities = set(cc for cc in compute_capabilities
                                       if not cc.startswith("8.9"))
            compute_capabilities.add("8.0+PTX")
        if any(cc.startswith("9.0") for cc in compute_capabilities):
            raise RuntimeError(
                "CUDA 11.8 or higher is required for compute capability 9.0.")

    NVCC_FLAGS_PUNICA = NVCC_FLAGS.copy()

    # Add target compute capabilities to NVCC flags.
    for capability in compute_capabilities:
        num = capability[0] + capability[2]
        NVCC_FLAGS += ["-gencode", f"arch=compute_{num},code=sm_{num}"]
        if capability.endswith("+PTX"):
            NVCC_FLAGS += [
                "-gencode", f"arch=compute_{num},code=compute_{num}"
            ]
        if int(capability[0]) >= 8:
            NVCC_FLAGS_PUNICA += [
                "-gencode", f"arch=compute_{num},code=sm_{num}"
            ]
            if capability.endswith("+PTX"):
                NVCC_FLAGS_PUNICA += [
                    "-gencode", f"arch=compute_{num},code=compute_{num}"
                ]

    # Use NVCC threads to parallelize the build.
    if nvcc_cuda_version >= Version("11.2"):
        nvcc_threads = int(os.getenv("NVCC_THREADS", 8))
        num_threads = min(os.cpu_count(), nvcc_threads)
        NVCC_FLAGS += ["--threads", str(num_threads)]

<<<<<<< HEAD
# elif _is_hip():
#     amd_arch = get_amdgpu_offload_arch()
#     if amd_arch not in ROCM_SUPPORTED_ARCHS:
#         raise RuntimeError(
#             f"Only the following arch is supported: {ROCM_SUPPORTED_ARCHS}"
#             f"amdgpu_arch_found: {amd_arch}")
=======
    if nvcc_cuda_version >= Version("11.8"):
        NVCC_FLAGS += ["-DENABLE_FP8_E5M2"]

    # changes for punica kernels
    NVCC_FLAGS += torch_cpp_ext.COMMON_NVCC_FLAGS
    REMOVE_NVCC_FLAGS = [
        '-D__CUDA_NO_HALF_OPERATORS__',
        '-D__CUDA_NO_HALF_CONVERSIONS__',
        '-D__CUDA_NO_BFLOAT16_CONVERSIONS__',
        '-D__CUDA_NO_HALF2_OPERATORS__',
    ]
    for flag in REMOVE_NVCC_FLAGS:
        with contextlib.suppress(ValueError):
            torch_cpp_ext.COMMON_NVCC_FLAGS.remove(flag)

    install_punica = bool(int(os.getenv("VLLM_INSTALL_PUNICA_KERNELS", "0")))
    device_count = torch.cuda.device_count()
    for i in range(device_count):
        major, minor = torch.cuda.get_device_capability(i)
        if major < 8:
            install_punica = False
            break
    if install_punica:
        ext_modules.append(
            CUDAExtension(
                name="vllm._punica_C",
                sources=["csrc/punica/punica_ops.cc"] +
                glob("csrc/punica/bgmv/*.cu"),
                extra_compile_args={
                    "cxx": CXX_FLAGS,
                    "nvcc": NVCC_FLAGS_PUNICA,
                },
            ))
elif _is_hip():
    amd_archs = os.getenv("GPU_ARCHS")
    if amd_archs is None:
        amd_archs = get_amdgpu_offload_arch()
    for arch in amd_archs.split(";"):
        if arch not in ROCM_SUPPORTED_ARCHS:
            raise RuntimeError(
                f"Only the following arch is supported: {ROCM_SUPPORTED_ARCHS}"
                f"amdgpu_arch_found: {arch}")
        NVCC_FLAGS += [f"--offload-arch={arch}"]
>>>>>>> 1af090b5

elif _is_neuron():
    neuronxcc_version = get_neuronxcc_version()

vllm_extension_sources = [
    "csrc/cache_kernels.cu",
    "csrc/attention/attention_kernels.cu",
    "csrc/pos_encoding_kernels.cu",
    "csrc/activation_kernels.cu",
    "csrc/layernorm_kernels.cu",
    "csrc/quantization/squeezellm/quant_cuda_kernel.cu",
    "csrc/quantization/gptq/q_gemm.cu",
    "csrc/cuda_utils_kernels.cu",
    "csrc/moe_align_block_size_kernels.cu",
    "csrc/pybind.cpp",
]

if _is_cuda():
    vllm_extension_sources.append("csrc/quantization/awq/gemm_kernels.cu")
    vllm_extension_sources.append("csrc/custom_all_reduce.cu")

if not _is_neuron():
    vllm_extension = CUDAExtension(
        name="vllm._C",
        sources=vllm_extension_sources,
        extra_compile_args={
            "cxx": CXX_FLAGS,
            "nvcc": NVCC_FLAGS,
        },
        libraries=["cuda"] if _is_cuda() else [],
    )
    ext_modules.append(vllm_extension)


def get_path(*filepath) -> str:
    return os.path.join(ROOT_DIR, *filepath)


def find_version(filepath: str) -> str:
    """Extract version information from the given filepath.

    Adapted from https://github.com/ray-project/ray/blob/0b190ee1160eeca9796bc091e07eaebf4c85b511/python/setup.py
    """
    with open(filepath) as fp:
        version_match = re.search(r"^__version__ = ['\"]([^'\"]*)['\"]",
                                  fp.read(), re.M)
        if version_match:
            return version_match.group(1)
        raise RuntimeError("Unable to find version string.")


def get_abi():
    try:
        command = "echo '#include <string>' | gcc -x c++ -E -dM - | fgrep _GLIBCXX_USE_CXX11_ABI" 
        result = subprocess.run(command, shell=True, capture_output=True, text=True) 
        output = result.stdout.strip() 
        abi = "abi" + output.split(" ")[-1]
        return abi
    except Exception:
        return 'abiUnknown'


def get_sha(root: Union[str, Path]) -> str:
    try:
        return subprocess.check_output(['git', 'rev-parse', 'HEAD'], cwd=root).decode('ascii').strip()
    except Exception:
        return 'Unknown'

def get_version_add(sha: Optional[str] = None) -> str:
    vllm_root = os.path.dirname(os.path.abspath(__file__))
    add_version_path = os.path.join(os.path.join(vllm_root, "vllm"), "version.py")
    if sha != 'Unknown':
        if sha is None:
            sha = get_sha(vllm_root)
        version = 'git' + sha[:7]

    # abi version
    version += "." + get_abi()

    # dtk version
    if os.getenv("ROCM_PATH"):
        rocm_path = os.getenv('ROCM_PATH', "")
        rocm_version_path = os.path.join(rocm_path, '.info', "rocm_version")
        with open(rocm_version_path, 'r',encoding='utf-8') as file:
            lines = file.readlines()
        rocm_version=lines[0][:-2].replace(".", "")
        version += ".dtk" + rocm_version

    # torch version
    version += ".torch" + torch.__version__[:3]

    with open(add_version_path, encoding="utf-8",mode="w") as file:
        file.write("__version__='0.2.7'\n")
        file.write("__dcu_version__='0.2.7+{}'\n".format(version))
    file.close()
    
    
def get_version():
    get_version_add()
    version_file = 'vllm/version.py'
    with open(version_file, encoding='utf-8') as f:
        exec(compile(f.read(), version_file, 'exec'))
    return locals()['__dcu_version__']


def get_vllm_version() -> str:
    version = find_version(get_path("vllm", "__init__.py"))

    if _is_hip():
        # Get the HIP version
<<<<<<< HEAD
        # hipcc_version = get_hipcc_rocm_version()
        # if hipcc_version != MAIN_CUDA_VERSION:
        #     rocm_version_str = hipcc_version.replace(".", "")[:3]
        #     version += f"+rocm{rocm_version_str}"
        version = get_version()
=======
        hipcc_version = get_hipcc_rocm_version()
        if hipcc_version != MAIN_CUDA_VERSION:
            rocm_version_str = hipcc_version.replace(".", "")[:3]
            version += f"+rocm{rocm_version_str}"
    elif _is_neuron():
        # Get the Neuron version
        neuron_version = str(neuronxcc_version)
        if neuron_version != MAIN_CUDA_VERSION:
            neuron_version_str = neuron_version.replace(".", "")[:3]
            version += f"+neuron{neuron_version_str}"
>>>>>>> 1af090b5
    else:
        cuda_version = str(nvcc_cuda_version)
        if cuda_version != MAIN_CUDA_VERSION:
            cuda_version_str = cuda_version.replace(".", "")[:3]
            version += f"+cu{cuda_version_str}"

    return version


def read_readme() -> str:
    """Read the README file if present."""
    p = get_path("README.md")
    if os.path.isfile(p):
        return io.open(get_path("README.md"), "r", encoding="utf-8").read()
    else:
        return ""


def get_requirements() -> List[str]:
    """Get Python package dependencies from requirements.txt."""
    if _is_hip():
        with open(get_path("requirements-rocm.txt")) as f:
            requirements = f.read().strip().split("\n")
    elif _is_neuron():
        with open(get_path("requirements-neuron.txt")) as f:
            requirements = f.read().strip().split("\n")
    else:
        with open(get_path("requirements.txt")) as f:
            requirements = f.read().strip().split("\n")
    return requirements


package_data = {"vllm": ["py.typed"]}
if os.environ.get("VLLM_USE_PRECOMPILED"):
    ext_modules = []
    package_data["vllm"].append("*.so")

setuptools.setup(
    name="vllm",
    version=get_vllm_version(),
    author="vLLM Team",
    license="Apache 2.0",
    description=("A high-throughput and memory-efficient inference and "
                 "serving engine for LLMs"),
    long_description=read_readme(),
    long_description_content_type="text/markdown",
    url="https://github.com/vllm-project/vllm",
    project_urls={
        "Homepage": "https://github.com/vllm-project/vllm",
        "Documentation": "https://vllm.readthedocs.io/en/latest/",
    },
    classifiers=[
        "Programming Language :: Python :: 3.8",
        "Programming Language :: Python :: 3.9",
        "Programming Language :: Python :: 3.10",
        "Programming Language :: Python :: 3.11",
        "License :: OSI Approved :: Apache Software License",
        "Topic :: Scientific/Engineering :: Artificial Intelligence",
    ],
    packages=setuptools.find_packages(exclude=("benchmarks", "csrc", "docs",
                                               "examples", "tests")),
    python_requires=">=3.8",
    install_requires=get_requirements(),
    ext_modules=ext_modules,
    cmdclass={"build_ext": BuildExtension} if not _is_neuron() else {},
    package_data=package_data,
)<|MERGE_RESOLUTION|>--- conflicted
+++ resolved
@@ -23,7 +23,7 @@
 
 # Supported NVIDIA GPU architectures.
 NVIDIA_SUPPORTED_ARCHS = {"7.0", "7.5", "8.0", "8.6", "8.9", "9.0"}
-ROCM_SUPPORTED_ARCHS = {"gfx90a", "gfx908", "gfx906",  "gfx926","gfx1030", "gfx1100"}
+ROCM_SUPPORTED_ARCHS = {"gfx90a", "gfx908", "gfx906", "gfx926","gfx1030", "gfx1100"}
 # SUPPORTED_ARCHS = NVIDIA_SUPPORTED_ARCHS.union(ROCM_SUPPORTED_ARCHS)
 
 
@@ -257,14 +257,6 @@
         num_threads = min(os.cpu_count(), nvcc_threads)
         NVCC_FLAGS += ["--threads", str(num_threads)]
 
-<<<<<<< HEAD
-# elif _is_hip():
-#     amd_arch = get_amdgpu_offload_arch()
-#     if amd_arch not in ROCM_SUPPORTED_ARCHS:
-#         raise RuntimeError(
-#             f"Only the following arch is supported: {ROCM_SUPPORTED_ARCHS}"
-#             f"amdgpu_arch_found: {amd_arch}")
-=======
     if nvcc_cuda_version >= Version("11.8"):
         NVCC_FLAGS += ["-DENABLE_FP8_E5M2"]
 
@@ -298,17 +290,16 @@
                     "nvcc": NVCC_FLAGS_PUNICA,
                 },
             ))
-elif _is_hip():
-    amd_archs = os.getenv("GPU_ARCHS")
-    if amd_archs is None:
-        amd_archs = get_amdgpu_offload_arch()
-    for arch in amd_archs.split(";"):
-        if arch not in ROCM_SUPPORTED_ARCHS:
-            raise RuntimeError(
-                f"Only the following arch is supported: {ROCM_SUPPORTED_ARCHS}"
-                f"amdgpu_arch_found: {arch}")
-        NVCC_FLAGS += [f"--offload-arch={arch}"]
->>>>>>> 1af090b5
+# elif _is_hip():
+#     amd_archs = os.getenv("GPU_ARCHS")
+#     if amd_archs is None:
+#         amd_archs = get_amdgpu_offload_arch()
+#     for arch in amd_archs.split(";"):
+#         if arch not in ROCM_SUPPORTED_ARCHS:
+#             raise RuntimeError(
+#                 f"Only the following arch is supported: {ROCM_SUPPORTED_ARCHS}"
+#                 f"amdgpu_arch_found: {arch}")
+#         NVCC_FLAGS += [f"--offload-arch={arch}"]
 
 elif _is_neuron():
     neuronxcc_version = get_neuronxcc_version()
@@ -401,8 +392,8 @@
     version += ".torch" + torch.__version__[:3]
 
     with open(add_version_path, encoding="utf-8",mode="w") as file:
-        file.write("__version__='0.2.7'\n")
-        file.write("__dcu_version__='0.2.7+{}'\n".format(version))
+        file.write("__version__='0.3.0'\n")
+        file.write("__dcu_version__='0.3.0+{}'\n".format(version))
     file.close()
     
     
@@ -419,24 +410,17 @@
 
     if _is_hip():
         # Get the HIP version
-<<<<<<< HEAD
         # hipcc_version = get_hipcc_rocm_version()
         # if hipcc_version != MAIN_CUDA_VERSION:
         #     rocm_version_str = hipcc_version.replace(".", "")[:3]
         #     version += f"+rocm{rocm_version_str}"
         version = get_version()
-=======
-        hipcc_version = get_hipcc_rocm_version()
-        if hipcc_version != MAIN_CUDA_VERSION:
-            rocm_version_str = hipcc_version.replace(".", "")[:3]
-            version += f"+rocm{rocm_version_str}"
     elif _is_neuron():
         # Get the Neuron version
         neuron_version = str(neuronxcc_version)
         if neuron_version != MAIN_CUDA_VERSION:
             neuron_version_str = neuron_version.replace(".", "")[:3]
             version += f"+neuron{neuron_version_str}"
->>>>>>> 1af090b5
     else:
         cuda_version = str(nvcc_cuda_version)
         if cuda_version != MAIN_CUDA_VERSION:
