--- conflicted
+++ resolved
@@ -28,11 +28,7 @@
 
 # Supported NVIDIA GPU architectures.
 NVIDIA_SUPPORTED_ARCHS = {"7.0", "7.5", "8.0", "8.6", "8.9", "9.0"}
-<<<<<<< HEAD
-ROCM_SUPPORTED_ARCHS = {"gfx90a", "gfx908", "gfx906", "gfx926", "gfx1030", "gfx1100"}
-=======
 ROCM_SUPPORTED_ARCHS = {"gfx908", "gfx90a", "gfx906", "gfx926", "gfx928", "gfx936","gfx942", "gfx1100"}
->>>>>>> 3f1166ab
 # SUPPORTED_ARCHS = NVIDIA_SUPPORTED_ARCHS.union(ROCM_SUPPORTED_ARCHS)
 
 
@@ -76,25 +72,6 @@
 NVCC_FLAGS += [f"-D_GLIBCXX_USE_CXX11_ABI={ABI}"]
 
 
-<<<<<<< HEAD
-# def get_amdgpu_offload_arch():
-#     command = "/opt/rocm/llvm/bin/amdgpu-offload-arch"
-#     try:
-#         output = subprocess.check_output([command])
-#         return output.decode('utf-8').strip()
-#     except subprocess.CalledProcessError as e:
-#         error_message = f"Error: {e}"
-#         raise RuntimeError(error_message) from e
-#     except FileNotFoundError as e:
-#         # If the command is not found, print an error message
-#         error_message = f"The command {command} was not found."
-#         raise RuntimeError(error_message) from e
-
-#     return None
-
-
-=======
->>>>>>> 3f1166ab
 def get_hipcc_rocm_version():
     # Run the hipcc --version command
     result = subprocess.run(['hipcc', '--version'],
@@ -318,16 +295,6 @@
         num_threads = min(os.cpu_count(), nvcc_threads)
         NVCC_FLAGS += ["--threads", str(num_threads)]
 
-<<<<<<< HEAD
-# elif _is_hip():
-#     amd_arch = get_amdgpu_offload_arch()
-#     if amd_arch not in ROCM_SUPPORTED_ARCHS:
-#         raise RuntimeError(
-#             f"Only the following arch is supported: {ROCM_SUPPORTED_ARCHS}"
-#             f"amdgpu_arch_found: {amd_arch}")
-
-ext_modules = []
-=======
     if nvcc_cuda_version >= Version("11.8"):
         NVCC_FLAGS += ["-DENABLE_FP8_E5M2"]
 
@@ -363,7 +330,6 @@
             ))
 elif _is_neuron():
     neuronxcc_version = get_neuronxcc_version()
->>>>>>> 3f1166ab
 
 vllm_extension_sources = [
     "csrc/cache_kernels.cu",
@@ -466,13 +432,8 @@
     version += ".torch" + torch.__version__[:3]
 
     with open(add_version_path, encoding="utf-8",mode="w") as file:
-<<<<<<< HEAD
-        file.write("__version__='0.2.7'\n")
-        file.write("__dcu_version__='0.2.7+{}'\n".format(version))
-=======
         file.write("__version__='0.3.3'\n")
         file.write("__dcu_version__='0.3.3+{}'\n".format(version))
->>>>>>> 3f1166ab
     file.close()
     
     
@@ -489,13 +450,6 @@
 
     if _is_hip():
         # Get the HIP version
-<<<<<<< HEAD
-        # hipcc_version = get_hipcc_rocm_version()
-        # if hipcc_version != MAIN_CUDA_VERSION:
-        #     rocm_version_str = hipcc_version.replace(".", "")[:3]
-        #     version += f"+rocm{rocm_version_str}"
-        version = get_version()
-=======
         hipcc_version = get_hipcc_rocm_version()
         if hipcc_version != MAIN_CUDA_VERSION:
             rocm_version_str = hipcc_version.replace(".", "")[:3]
@@ -507,7 +461,6 @@
         if neuron_version != MAIN_CUDA_VERSION:
             neuron_version_str = neuron_version.replace(".", "")[:3]
             version += f"+neuron{neuron_version_str}"
->>>>>>> 3f1166ab
     else:
         cuda_version = str(nvcc_cuda_version)
         if cuda_version != MAIN_CUDA_VERSION:
