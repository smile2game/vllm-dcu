--- conflicted
+++ resolved
@@ -16,83 +16,11 @@
 
 1. 基于光源pytorch基础镜像环境：镜像下载地址：[https://sourcefind.cn/#/image/dcu/pytorch](https://sourcefind.cn/#/image/dcu/pytorch)，根据pytorch、python、dtk及系统下载对应的镜像版本。
 
-<<<<<<< HEAD
 2. 基于现有python环境：安装pytorch，pytorch whl包下载目录：[https://cancon.hpccube.com:65024/4/main/pytorch/dtk23.10](https://cancon.hpccube.com:65024/4/main/pytorch/dtk23.10)，根据python、dtk版本,下载对应pytorch的whl包。安装命令如下：
 ```shell
 pip install torch* (下载的torch的whl包)
 pip install setuptools wheel
 ```
-=======
-**The Second vLLM Bay Area Meetup (Jan 31st 5pm-7:30pm PT)**
-
-We are thrilled to announce our second vLLM Meetup!
-The vLLM team will share recent updates and roadmap.
-We will also have vLLM collaborators from IBM coming up to the stage to discuss their insights on LLM optimizations.
-Please register [here](https://lu.ma/ygxbpzhl) and join us!
-
----
-
-*Latest News* 🔥
-- [2024/01] Added ROCm 6.0 support to vLLM.
-- [2023/12] Added ROCm 5.7 support to vLLM.
-- [2023/10] We hosted [the first vLLM meetup](https://lu.ma/first-vllm-meetup) in SF! Please find the meetup slides [here](https://docs.google.com/presentation/d/1QL-XPFXiFpDBh86DbEegFXBXFXjix4v032GhShbKf3s/edit?usp=sharing).
-- [2023/09] We created our [Discord server](https://discord.gg/jz7wjKhh6g)! Join us to discuss vLLM and LLM serving! We will also post the latest announcements and updates there.
-- [2023/09] We released our [PagedAttention paper](https://arxiv.org/abs/2309.06180) on arXiv!
-- [2023/08] We would like to express our sincere gratitude to [Andreessen Horowitz](https://a16z.com/2023/08/30/supporting-the-open-source-ai-community/) (a16z) for providing a generous grant to support the open-source development and research of vLLM.
-- [2023/07] Added support for LLaMA-2! You can run and serve 7B/13B/70B LLaMA-2s on vLLM with a single command!
-- [2023/06] Serving vLLM On any Cloud with SkyPilot. Check out a 1-click [example](https://github.com/skypilot-org/skypilot/blob/master/llm/vllm) to start the vLLM demo, and the [blog post](https://blog.skypilot.co/serving-llm-24x-faster-on-the-cloud-with-vllm-and-skypilot/) for the story behind vLLM development on the clouds.
-- [2023/06] We officially released vLLM! FastChat-vLLM integration has powered [LMSYS Vicuna and Chatbot Arena](https://chat.lmsys.org) since mid-April. Check out our [blog post](https://vllm.ai).
-
----
-## About
-vLLM is a fast and easy-to-use library for LLM inference and serving.
-
-vLLM is fast with:
-
-- State-of-the-art serving throughput
-- Efficient management of attention key and value memory with **PagedAttention**
-- Continuous batching of incoming requests
-- Fast model execution with CUDA/HIP graph
-- Quantization: [GPTQ](https://arxiv.org/abs/2210.17323), [AWQ](https://arxiv.org/abs/2306.00978), [SqueezeLLM](https://arxiv.org/abs/2306.07629), FP8 KV Cache
-- Optimized CUDA kernels
-
-vLLM is flexible and easy to use with:
-
-- Seamless integration with popular Hugging Face models
-- High-throughput serving with various decoding algorithms, including *parallel sampling*, *beam search*, and more
-- Tensor parallelism support for distributed inference
-- Streaming outputs
-- OpenAI-compatible API server
-- Support NVIDIA GPUs and AMD GPUs
-- (Experimental) Prefix caching support
-- (Experimental) Multi-lora support
-
-vLLM seamlessly supports many Hugging Face models, including the following architectures:
-
-- Aquila & Aquila2 (`BAAI/AquilaChat2-7B`, `BAAI/AquilaChat2-34B`, `BAAI/Aquila-7B`, `BAAI/AquilaChat-7B`, etc.)
-- Baichuan & Baichuan2 (`baichuan-inc/Baichuan2-13B-Chat`, `baichuan-inc/Baichuan-7B`, etc.)
-- BLOOM (`bigscience/bloom`, `bigscience/bloomz`, etc.)
-- ChatGLM (`THUDM/chatglm2-6b`, `THUDM/chatglm3-6b`, etc.)
-- DeciLM (`Deci/DeciLM-7B`, `Deci/DeciLM-7B-instruct`, etc.)
-- Falcon (`tiiuae/falcon-7b`, `tiiuae/falcon-40b`, `tiiuae/falcon-rw-7b`, etc.)
-- GPT-2 (`gpt2`, `gpt2-xl`, etc.)
-- GPT BigCode (`bigcode/starcoder`, `bigcode/gpt_bigcode-santacoder`, etc.)
-- GPT-J (`EleutherAI/gpt-j-6b`, `nomic-ai/gpt4all-j`, etc.)
-- GPT-NeoX (`EleutherAI/gpt-neox-20b`, `databricks/dolly-v2-12b`, `stabilityai/stablelm-tuned-alpha-7b`, etc.)
-- InternLM (`internlm/internlm-7b`, `internlm/internlm-chat-7b`, etc.)
-- LLaMA & LLaMA-2 (`meta-llama/Llama-2-70b-hf`, `lmsys/vicuna-13b-v1.3`, `young-geng/koala`, `openlm-research/open_llama_13b`, etc.)
-- Mistral (`mistralai/Mistral-7B-v0.1`, `mistralai/Mistral-7B-Instruct-v0.1`, etc.)
-- Mixtral (`mistralai/Mixtral-8x7B-v0.1`, `mistralai/Mixtral-8x7B-Instruct-v0.1`, etc.)
-- MPT (`mosaicml/mpt-7b`, `mosaicml/mpt-30b`, etc.)
-- OPT (`facebook/opt-66b`, `facebook/opt-iml-max-30b`, etc.)
-- Phi (`microsoft/phi-1_5`, `microsoft/phi-2`, etc.)
-- Qwen (`Qwen/Qwen-7B`, `Qwen/Qwen-7B-Chat`, etc.)
-- Qwen2 (`Qwen/Qwen2-7B-beta`, `Qwen/Qwen-7B-Chat-beta`, etc.)
-- StableLM(`stabilityai/stablelm-3b-4e1t`, `stabilityai/stablelm-base-alpha-7b-v2`, etc.)
-- Yi (`01-ai/Yi-6B`, `01-ai/Yi-34B`, etc.)
-
-Install vLLM with pip or [from source](https://vllm.readthedocs.io/en/latest/getting_started/installation.html#build-from-source):
->>>>>>> 1af090b5
 
 #### 源码编译安装
 ```shell
@@ -113,7 +41,7 @@
 + 若使用 pip install 下载安装过慢，可添加源：-i https://pypi.tuna.tsinghua.edu.cn/simple/
 
 ## 验证
-- python -c "import vllm; print(vllm.\_\_version__)"，版本号与官方版本同步，查询该软件的版本号，例如0.2.7；
+- python -c "import vllm; print(vllm.\_\_version__)"，版本号与官方版本同步，查询该软件的版本号，例如0.3.0；
 
 ## Known Issue
 - 无
