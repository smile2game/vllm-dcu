# <div align="center"><strong>vLLM</strong></div>
## 简介
<<<<<<< HEAD
vLLM是一个快速且易于使用的LLM推理和服务库，使用PageAttention高效管理kv内存，Continuous batching传入请求，支持很多Hugging Face模型，如LLaMA & LLaMA-2、Qwen、Baichuan & Baichuan2等。
=======
vLLM是一个快速且易于使用的LLM推理和服务库，使用PageAttention高效管理kv内存，Continuous batching传入请求，支持很多Hugging Face模型，如LLaMA & LLaMA-2、Qwen、Chatglm2 & Chatglm3等。
>>>>>>> 3f1166ab

## 安装
vLLM支持
+ Python 3.8.
+ Python 3.9.
+ Python 3.10.
+ Python 3.11.

### 使用源码编译方式安装

#### 编译环境准备
提供2种环境准备方式：

1. 基于光源pytorch基础镜像环境：镜像下载地址：[https://sourcefind.cn/#/image/dcu/pytorch](https://sourcefind.cn/#/image/dcu/pytorch)，根据pytorch、python、dtk及系统下载对应的镜像版本。

2. 基于现有python环境：安装pytorch，pytorch whl包下载目录：[https://cancon.hpccube.com:65024/4/main/pytorch/dtk23.10](https://cancon.hpccube.com:65024/4/main/pytorch/dtk23.10)，根据python、dtk版本,下载对应pytorch的whl包。安装命令如下：
```shell
pip install torch* (下载的torch的whl包)
pip install setuptools wheel
```

#### 源码编译安装
```shell
git clone https://developer.hpccube.com/codes/aicomponent/vllm # 根据需要的分支进行切换
```

- 提供2种源码编译方式（进入vllm目录）：
```
1. 编译whl包并安装
python setup.py bdist_wheel 
<<<<<<< HEAD
pip install dist/vllm*
=======
cd dist
pip install vllm*
>>>>>>> 3f1166ab

2. 源码编译安装
python3 setup.py install 
```

#### 注意事项
+ 若使用 pip install 下载安装过慢，可添加源：-i https://pypi.tuna.tsinghua.edu.cn/simple/

## 验证
<<<<<<< HEAD
- python -c "import vllm; print(vllm.\_\_version__)"，版本号与官方版本同步，查询该软件的版本号，例如0.2.7；
=======
- python -c "import vllm; print(vllm.\_\_version__)"，版本号与官方版本同步，查询该软件的版本号，例如0.3.3；
>>>>>>> 3f1166ab

## Known Issue
- 无

## 参考资料
- [README_ORIGIN](README_ORIGIN.md)
- [https://github.com/vllm-project/vllm](https://github.com/vllm-project/vllm)<|MERGE_RESOLUTION|>--- conflicted
+++ resolved
@@ -1,10 +1,6 @@
 # <div align="center"><strong>vLLM</strong></div>
 ## 简介
-<<<<<<< HEAD
-vLLM是一个快速且易于使用的LLM推理和服务库，使用PageAttention高效管理kv内存，Continuous batching传入请求，支持很多Hugging Face模型，如LLaMA & LLaMA-2、Qwen、Baichuan & Baichuan2等。
-=======
 vLLM是一个快速且易于使用的LLM推理和服务库，使用PageAttention高效管理kv内存，Continuous batching传入请求，支持很多Hugging Face模型，如LLaMA & LLaMA-2、Qwen、Chatglm2 & Chatglm3等。
->>>>>>> 3f1166ab
 
 ## 安装
 vLLM支持
@@ -35,12 +31,8 @@
 ```
 1. 编译whl包并安装
 python setup.py bdist_wheel 
-<<<<<<< HEAD
-pip install dist/vllm*
-=======
 cd dist
 pip install vllm*
->>>>>>> 3f1166ab
 
 2. 源码编译安装
 python3 setup.py install 
@@ -50,11 +42,7 @@
 + 若使用 pip install 下载安装过慢，可添加源：-i https://pypi.tuna.tsinghua.edu.cn/simple/
 
 ## 验证
-<<<<<<< HEAD
-- python -c "import vllm; print(vllm.\_\_version__)"，版本号与官方版本同步，查询该软件的版本号，例如0.2.7；
-=======
 - python -c "import vllm; print(vllm.\_\_version__)"，版本号与官方版本同步，查询该软件的版本号，例如0.3.3；
->>>>>>> 3f1166ab
 
 ## Known Issue
 - 无
