--- conflicted
+++ resolved
@@ -448,24 +448,21 @@
                 # Special case for Marlin.
                 shard_size, shard_offset = adjust_marlin_shard(
                     param, shard_size, shard_offset)
-
-<<<<<<< HEAD
+   
+            use_bitsandbytes = getattr(param, "use_bitsandbytes", False)
+            if use_bitsandbytes:
+                shard_size = loaded_weight.shape[output_dim]
+                shard_offset = loaded_weight.shape[output_dim] * \
+                    loaded_shard_id
+
             if self.use_llama_nn:
                 param_data_ = param_data.narrow(output_dim, shard_offset,
                                             shard_size)
             else:
                 param_data = param_data.narrow(output_dim, shard_offset,
                                             shard_size)
-=======
-            use_bitsandbytes = getattr(param, "use_bitsandbytes", False)
-            if use_bitsandbytes:
-                shard_size = loaded_weight.shape[output_dim]
-                shard_offset = loaded_weight.shape[output_dim] * \
-                    loaded_shard_id
-
-            param_data = param_data.narrow(output_dim, shard_offset,
-                                           shard_size)
->>>>>>> 8f89d720
+
+
             start_idx = tp_rank * shard_size
             loaded_weight = loaded_weight.narrow(output_dim, start_idx,
                                                  shard_size)
@@ -671,13 +668,6 @@
                 shard_size, shard_offset = adjust_marlin_shard(
                     param, shard_size, shard_offset)
 
-<<<<<<< HEAD
-            if self.use_llama_nn:
-                param_data_ = param_data.narrow(output_dim, shard_offset,
-                                           shard_size)
-            else:
-                param_data = param_data.narrow(output_dim, shard_offset,
-=======
             use_bitsandbytes = getattr(param, "use_bitsandbytes", False)
             if use_bitsandbytes:
                 orig_qkv_offsets = {
@@ -693,10 +683,14 @@
                 }
                 shard_size, shard_offset = adjust_bitsandbytes_shard(
                     param, orig_qkv_offsets, loaded_shard_id)
-
-            param_data = param_data.narrow(output_dim, shard_offset,
->>>>>>> 8f89d720
+            
+            if self.use_llama_nn:
+                param_data_ = param_data.narrow(output_dim, shard_offset,
                                            shard_size)
+            else:
+                param_data = param_data.narrow(output_dim, shard_offset,
+                                            shard_size)
+                                               
             if loaded_shard_id == "q":
                 shard_id = tp_rank
             else:
