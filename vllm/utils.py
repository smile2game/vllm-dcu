--- conflicted
+++ resolved
@@ -30,13 +30,9 @@
     "half": torch.half,
     "bfloat16": torch.bfloat16,
     "float": torch.float,
-<<<<<<< HEAD
     # "fp8": torch.uint8,
-=======
-    "fp8": torch.uint8,
-    "fp8_e4m3": torch.uint8,
-    "fp8_e5m2": torch.uint8,
->>>>>>> e9d3aa04
+    # "fp8_e4m3": torch.uint8,
+    # "fp8_e5m2": torch.uint8,
 }
 
 
