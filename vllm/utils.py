--- conflicted
+++ resolved
@@ -25,13 +25,9 @@
 
 STR_DTYPE_TO_TORCH_DTYPE = {
     "half": torch.half,
-    # "bfloat16": torch.bfloat16,
+    "bfloat16": torch.bfloat16,
     "float": torch.float,
-<<<<<<< HEAD
-    # "fp8_e5m2": torch.uint8,
-=======
-    "fp8": torch.uint8,
->>>>>>> 468d761b
+    # "fp8": torch.uint8,
 }
 
 
@@ -199,9 +195,6 @@
 
     return _async_wrapper
 
-<<<<<<< HEAD
-    
-=======
 
 def merge_async_iterators(
         *iterators: AsyncIterator[T]) -> AsyncIterator[Tuple[int, T]]:
@@ -239,7 +232,6 @@
     return consumer()
 
 
->>>>>>> 468d761b
 def get_ip() -> str:
     host_ip = os.environ.get("HOST_IP")
     if host_ip:
