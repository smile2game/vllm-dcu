from typing import Optional, Tuple, Type

import torch

try:
    from vllm._C import cache_ops as vllm_cache_ops
    from vllm._C import ops as vllm_ops
except ImportError:
    pass


# activation ops
def silu_and_mul(out: torch.Tensor, x: torch.Tensor) -> None:
    vllm_ops.silu_and_mul(out, x)


def gelu_and_mul(out: torch.Tensor, x: torch.Tensor) -> None:
    vllm_ops.gelu_and_mul(out, x)


def gelu_tanh_and_mul(out: torch.Tensor, x: torch.Tensor) -> None:
    vllm_ops.gelu_tanh_and_mul(out, x)


def gelu_fast(out: torch.Tensor, x: torch.Tensor) -> None:
    vllm_ops.gelu_fast(out, x)


def gelu_new(out: torch.Tensor, x: torch.Tensor) -> None:
    vllm_ops.gelu_new(out, x)


# page attention ops
def paged_attention_v1(
    out: torch.Tensor,
    query: torch.Tensor,
    key_cache: torch.Tensor,
    value_cache: torch.Tensor,
    num_kv_heads: int,
    scale: float,
    block_tables: torch.Tensor,
    seq_lens: torch.Tensor,
    block_size: int,
    max_seq_len: int,
    alibi_slopes: Optional[torch.Tensor],
    kv_cache_dtype: str,
    kv_scale: float,
    tp_rank: int = 0,
    blocksparse_local_blocks: int = 0,
    blocksparse_vert_stride: int = 0,
    blocksparse_block_size: int = 64,
    blocksparse_head_sliding_step: int = 0,
) -> None:
    vllm_ops.paged_attention_v1(
        out, query, key_cache, value_cache, num_kv_heads, scale, block_tables,
        seq_lens, block_size, max_seq_len, alibi_slopes, kv_cache_dtype,
        kv_scale, tp_rank, blocksparse_local_blocks, blocksparse_vert_stride,
        blocksparse_block_size, blocksparse_head_sliding_step)


def paged_attention_v2(
    out: torch.Tensor,
    exp_sum: torch.Tensor,
    max_logits: torch.Tensor,
    tmp_out: torch.Tensor,
    query: torch.Tensor,
    key_cache: torch.Tensor,
    value_cache: torch.Tensor,
    num_kv_heads: int,
    scale: float,
    block_tables: torch.Tensor,
    seq_lens: torch.Tensor,
    block_size: int,
    max_seq_len: int,
    alibi_slopes: Optional[torch.Tensor],
    kv_cache_dtype: str,
    kv_scale: float,
    tp_rank: int = 0,
    blocksparse_local_blocks: int = 0,
    blocksparse_vert_stride: int = 0,
    blocksparse_block_size: int = 64,
    blocksparse_head_sliding_step: int = 0,
) -> None:
    vllm_ops.paged_attention_v2(
        out, exp_sum, max_logits, tmp_out, query, key_cache, value_cache,
        num_kv_heads, scale, block_tables, seq_lens, block_size, max_seq_len,
        alibi_slopes, kv_cache_dtype, kv_scale, tp_rank,
        blocksparse_local_blocks, blocksparse_vert_stride,
        blocksparse_block_size, blocksparse_head_sliding_step)


# pos encoding ops
def rotary_embedding(
    positions: torch.Tensor,
    query: torch.Tensor,
    key: torch.Tensor,
    head_size: int,
    cos_sin_cache: torch.Tensor,
    is_neox: bool,
) -> None:
    vllm_ops.rotary_embedding(positions, query, key, head_size, cos_sin_cache,
                              is_neox)


def batched_rotary_embedding(positions: torch.Tensor, query: torch.Tensor,
                             key: torch.Tensor, head_size: int,
                             cos_sin_cache: torch.Tensor, is_neox: bool,
                             rot_dim: int,
                             cos_sin_cache_offsets: torch.Tensor) -> None:
    vllm_ops.batched_rotary_embedding(positions, query, key, head_size,
                                      cos_sin_cache, is_neox, rot_dim,
                                      cos_sin_cache_offsets)


# layer norm ops
def rms_norm(out: torch.Tensor, input: torch.Tensor, weight: torch.Tensor,
             epsilon: float) -> None:
    vllm_ops.rms_norm(out, input, weight, epsilon)


def fused_add_rms_norm(input: torch.Tensor, residual: torch.Tensor,
                       weight: torch.Tensor, epsilon: float) -> None:
    vllm_ops.fused_add_rms_norm(input, residual, weight, epsilon)


# quantization ops
# awq
def awq_dequantize(qweight: torch.Tensor, scales: torch.Tensor,
                   zeros: torch.Tensor, split_k_iters: int, thx: int,
                   thy: int) -> torch.Tensor:
    return vllm_ops.awq_dequantize(qweight, scales, zeros, split_k_iters, thx,
                                   thy)


def awq_gemm(input: torch.Tensor, qweight: torch.Tensor, qzeros: torch.Tensor,
             scales: torch.Tensor, split_k_iters: int) -> torch.Tensor:
    return vllm_ops.awq_gemm(input, qweight, qzeros, scales, split_k_iters)


# gptq
def gptq_gemm(a: torch.Tensor, b_q_weight: torch.Tensor,
              b_gptq_qzeros: torch.Tensor, b_gptq_scales: torch.Tensor,
              b_g_idx: torch.Tensor, use_exllama: bool,
              bit: int) -> torch.Tensor:
    return vllm_ops.gptq_gemm(a, b_q_weight, b_gptq_qzeros, b_gptq_scales,
                              b_g_idx, use_exllama, bit)


def gptq_shuffle(q_weight: torch.Tensor, q_perm: torch.Tensor,
                 bit: int) -> None:
    vllm_ops.gptq_shuffle(q_weight, q_perm, bit)


# squeezellm
def squeezellm_gemm(vec: torch.Tensor, mat: torch.Tensor, mul: torch.Tensor,
                    lookup_table: torch.Tensor) -> None:
    vllm_ops.squeezellm_gemm(vec, mat, mul, lookup_table)


# marlin
def marlin_gemm(a: torch.Tensor, b_q_weight: torch.Tensor,
                b_scales: torch.Tensor, workspace: torch.Tensor, size_m: int,
                size_n: int, size_k: int) -> torch.Tensor:
    return vllm_ops.marlin_gemm(a, b_q_weight, b_scales, workspace, size_m,
                                size_n, size_k)


# marlin_24
def gptq_marlin_24_gemm(a: torch.Tensor, b_q_weight: torch.Tensor,
                        b_meta: torch.Tensor, b_scales: torch.Tensor,
                        workspace: torch.Tensor, num_bits: int, size_m: int,
                        size_n: int, size_k: int) -> torch.Tensor:
    return vllm_ops.gptq_marlin_24_gemm(a, b_q_weight, b_meta, b_scales,
                                        workspace, num_bits, size_m, size_n,
                                        size_k)


# cutlass
def cutlass_scaled_mm_dq(a: torch.Tensor, b: torch.Tensor,
                         a_scales: torch.Tensor, b_scales: torch.Tensor,
                         out_dtype: Type[torch.dtype]) -> torch.Tensor:
    assert (b.shape[0] % 16 == 0 and b.shape[1] % 16 == 0)
    assert (out_dtype is torch.bfloat16 or out_dtype is torch.float16)

    m = a.shape[0]
    n = b.shape[1]
    out = torch.empty((m, n), dtype=out_dtype, device=a.device)

    vllm_ops.cutlass_scaled_mm_dq(out, a, b, a_scales, b_scales)

    return out


# aqlm
def aqlm_gemm(input: torch.Tensor, codes: torch.Tensor,
              codebooks: torch.Tensor, scales: torch.Tensor,
              codebook_partition_sizes: torch.Tensor,
              bias: Optional[torch.Tensor]) -> torch.Tensor:
    return vllm_ops.aqlm_gemm(input, codes, codebooks, scales,
                              codebook_partition_sizes, bias)


def aqlm_dequant(codes: torch.Tensor, codebooks: torch.Tensor,
                 codebook_partition_sizes: torch.Tensor) -> torch.Tensor:
    return vllm_ops.aqlm_dequant(codes, codebooks, codebook_partition_sizes)


# gptq_marlin
def gptq_marlin_repack(b_q_weight: torch.Tensor, perm: torch.Tensor,
                       size_k: int, size_n: int,
                       num_bits: int) -> torch.Tensor:
    return vllm_ops.gptq_marlin_repack(b_q_weight, perm, size_k, size_n,
                                       num_bits)


def gptq_marlin_gemm(a: torch.Tensor, b_q_weight: torch.Tensor,
                     b_scales: torch.Tensor, g_idx: torch.Tensor,
                     perm: torch.Tensor, workspace: torch.Tensor,
                     num_bits: int, size_m: int, size_n: int, size_k: int,
                     is_k_full: bool) -> torch.Tensor:
    return vllm_ops.gptq_marlin_gemm(a, b_q_weight, b_scales, g_idx, perm,
                                     workspace, num_bits, size_m, size_n,
                                     size_k, is_k_full)


# fp8
<<<<<<< HEAD
# def scaled_fp8_quant(
#     input: torch.Tensor,
#     scale: Optional[torch.Tensor] = None,
# ) -> Tuple[torch.Tensor, torch.Tensor]:
#     output = torch.empty_like(input, dtype=torch.float8_e4m3fn)
#     if scale is None:
#         scale = torch.zeros(1, device=input.device, dtype=torch.float32)
#         vllm_ops.dynamic_scaled_fp8_quant(output, input, scale)
#     else:
#         vllm_ops.static_scaled_fp8_quant(output, input, scale)
#     return output, scale
=======
def scaled_fp8_quant(
    input: torch.Tensor,
    scale: Optional[torch.Tensor] = None,
    batch_dim_padding: Optional[int] = None,
) -> Tuple[torch.Tensor, torch.Tensor]:
    """
    Quantize input tensor to FP8 and return quantized tensor and scale.

    This function supports both static and dynamic quantization: If you
    provide the scale, it will use static scaling and if you omit it,
    the scale will be determined dynamically. The function also allows
    optional padding of the output tensor for downstream kernels that
    will benefit from padding.

    Args:
        input: The input tensor to be quantized to FP8
        scale: Optional scaling factor for the FP8 quantization
        batch_dim_padding: If specified, pad the first dimension
            of the output to at least this value.

    Returns:
        Tuple[torch.Tensor, torch.Tensor]: The output tensor in FP8 and
            scaling factor.
    """
    if batch_dim_padding:
        shape = (max(batch_dim_padding, input.shape[0]), *input.shape[1:])
        output = torch.empty(shape,
                             device=input.device,
                             dtype=torch.float8_e4m3fn)
    else:
        output = torch.empty_like(input, dtype=torch.float8_e4m3fn)
    if scale is None:
        scale = torch.zeros(1, device=input.device, dtype=torch.float32)
        vllm_ops.dynamic_scaled_fp8_quant(output, input, scale)
    else:
        vllm_ops.static_scaled_fp8_quant(output, input, scale)
    return output, scale
>>>>>>> e9d3aa04


# int8
def static_scaled_int8_quant(input: torch.Tensor,
                             scale: float) -> torch.Tensor:
    """
    Quantize the input tensor to int8 and return the quantized tensor.

    Args:
        input: The input tensor to be quantized to int8.
        scale: Scaling factor for the int8 quantization.

    Returns:
        torch.Tensor: Output tensor in int8.
    """
    q = torch.empty_like(input, dtype=torch.int8)
    vllm_ops.static_scaled_int8_quant(q, input, scale)
    return q


# moe
def moe_align_block_size(topk_ids: torch.Tensor, num_experts: int,
                         block_size: int, sorted_token_ids: torch.Tensor,
                         experts_ids: torch.Tensor,
                         num_tokens_post_pad: torch.Tensor) -> None:
    vllm_ops.moe_align_block_size(topk_ids, num_experts, block_size,
                                  sorted_token_ids, experts_ids,
                                  num_tokens_post_pad)


def reshape_and_cache(
    key: torch.Tensor,
    value: torch.Tensor,
    key_cache: torch.Tensor,
    value_cache: torch.Tensor,
    slot_mapping: torch.Tensor,
    kv_cache_dtype: str,
    kv_scale: float,
) -> None:
    vllm_cache_ops.reshape_and_cache(key, value, key_cache, value_cache,
                                     slot_mapping, kv_cache_dtype, kv_scale)


def reshape_and_cache_flash(
    key: torch.Tensor,
    value: torch.Tensor,
    key_cache: torch.Tensor,
    value_cache: torch.Tensor,
    slot_mapping: torch.Tensor,
    kv_cache_dtype: str,
) -> None:
    vllm_cache_ops.reshape_and_cache_flash(key, value, key_cache, value_cache,
                                           slot_mapping, kv_cache_dtype)


def copy_blocks(key_caches: torch.Tensor, value_caches: torch.Tensor,
                block_mapping: torch.Tensor) -> None:
    vllm_cache_ops.copy_blocks(key_caches, value_caches, block_mapping)


def swap_blocks(src: torch.Tensor, dst: torch.Tensor,
                block_mapping: torch.Tensor) -> None:
    vllm_cache_ops.swap_blocks(src, dst, block_mapping)


def convert_fp8(output: torch.Tensor,
                input: torch.Tensor,
                scale: float = 1.0,
                kv_dtype: str = "fp8") -> None:
    vllm_cache_ops.convert_fp8(output, input, scale, kv_dtype)


#TODO: cuda_utils, custom_ar<|MERGE_RESOLUTION|>--- conflicted
+++ resolved
@@ -224,75 +224,61 @@
 
 
 # fp8
-<<<<<<< HEAD
 # def scaled_fp8_quant(
 #     input: torch.Tensor,
 #     scale: Optional[torch.Tensor] = None,
+#     batch_dim_padding: Optional[int] = None,
 # ) -> Tuple[torch.Tensor, torch.Tensor]:
-#     output = torch.empty_like(input, dtype=torch.float8_e4m3fn)
+#     """
+#     Quantize input tensor to FP8 and return quantized tensor and scale.
+
+#     This function supports both static and dynamic quantization: If you
+#     provide the scale, it will use static scaling and if you omit it,
+#     the scale will be determined dynamically. The function also allows
+#     optional padding of the output tensor for downstream kernels that
+#     will benefit from padding.
+
+#     Args:
+#         input: The input tensor to be quantized to FP8
+#         scale: Optional scaling factor for the FP8 quantization
+#         batch_dim_padding: If specified, pad the first dimension
+#             of the output to at least this value.
+
+#     Returns:
+#         Tuple[torch.Tensor, torch.Tensor]: The output tensor in FP8 and
+#             scaling factor.
+#     """
+#     if batch_dim_padding:
+#         shape = (max(batch_dim_padding, input.shape[0]), *input.shape[1:])
+#         output = torch.empty(shape,
+#                              device=input.device,
+#                              dtype=torch.float8_e4m3fn)
+#     else:
+#         output = torch.empty_like(input, dtype=torch.float8_e4m3fn)
 #     if scale is None:
 #         scale = torch.zeros(1, device=input.device, dtype=torch.float32)
 #         vllm_ops.dynamic_scaled_fp8_quant(output, input, scale)
 #     else:
 #         vllm_ops.static_scaled_fp8_quant(output, input, scale)
 #     return output, scale
-=======
-def scaled_fp8_quant(
-    input: torch.Tensor,
-    scale: Optional[torch.Tensor] = None,
-    batch_dim_padding: Optional[int] = None,
-) -> Tuple[torch.Tensor, torch.Tensor]:
-    """
-    Quantize input tensor to FP8 and return quantized tensor and scale.
-
-    This function supports both static and dynamic quantization: If you
-    provide the scale, it will use static scaling and if you omit it,
-    the scale will be determined dynamically. The function also allows
-    optional padding of the output tensor for downstream kernels that
-    will benefit from padding.
-
-    Args:
-        input: The input tensor to be quantized to FP8
-        scale: Optional scaling factor for the FP8 quantization
-        batch_dim_padding: If specified, pad the first dimension
-            of the output to at least this value.
-
-    Returns:
-        Tuple[torch.Tensor, torch.Tensor]: The output tensor in FP8 and
-            scaling factor.
-    """
-    if batch_dim_padding:
-        shape = (max(batch_dim_padding, input.shape[0]), *input.shape[1:])
-        output = torch.empty(shape,
-                             device=input.device,
-                             dtype=torch.float8_e4m3fn)
-    else:
-        output = torch.empty_like(input, dtype=torch.float8_e4m3fn)
-    if scale is None:
-        scale = torch.zeros(1, device=input.device, dtype=torch.float32)
-        vllm_ops.dynamic_scaled_fp8_quant(output, input, scale)
-    else:
-        vllm_ops.static_scaled_fp8_quant(output, input, scale)
-    return output, scale
->>>>>>> e9d3aa04
 
 
 # int8
-def static_scaled_int8_quant(input: torch.Tensor,
-                             scale: float) -> torch.Tensor:
-    """
-    Quantize the input tensor to int8 and return the quantized tensor.
-
-    Args:
-        input: The input tensor to be quantized to int8.
-        scale: Scaling factor for the int8 quantization.
-
-    Returns:
-        torch.Tensor: Output tensor in int8.
-    """
-    q = torch.empty_like(input, dtype=torch.int8)
-    vllm_ops.static_scaled_int8_quant(q, input, scale)
-    return q
+# def static_scaled_int8_quant(input: torch.Tensor,
+#                              scale: float) -> torch.Tensor:
+#     """
+#     Quantize the input tensor to int8 and return the quantized tensor.
+
+#     Args:
+#         input: The input tensor to be quantized to int8.
+#         scale: Scaling factor for the int8 quantization.
+
+#     Returns:
+#         torch.Tensor: Output tensor in int8.
+#     """
+#     q = torch.empty_like(input, dtype=torch.int8)
+#     vllm_ops.static_scaled_int8_quant(q, input, scale)
+#     return q
 
 
 # moe
