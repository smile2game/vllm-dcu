--- conflicted
+++ resolved
@@ -239,7 +239,6 @@
 
 
 # fp8
-<<<<<<< HEAD
 # def scaled_fp8_quant(
 #     input: torch.Tensor,
 #     scale: Optional[torch.Tensor] = None,
@@ -273,49 +272,10 @@
 #         output = torch.empty_like(input, dtype=torch.float8_e4m3fn)
 #     if scale is None:
 #         scale = torch.zeros(1, device=input.device, dtype=torch.float32)
-#         vllm_ops.dynamic_scaled_fp8_quant(output, input, scale)
+#         torch.ops._C.dynamic_scaled_fp8_quant(output, input, scale)
 #     else:
-#         vllm_ops.static_scaled_fp8_quant(output, input, scale)
+#         torch.ops._C.static_scaled_fp8_quant(output, input, scale)
 #     return output, scale
-=======
-def scaled_fp8_quant(
-    input: torch.Tensor,
-    scale: Optional[torch.Tensor] = None,
-    batch_dim_padding: Optional[int] = None,
-) -> Tuple[torch.Tensor, torch.Tensor]:
-    """
-    Quantize input tensor to FP8 and return quantized tensor and scale.
-
-    This function supports both static and dynamic quantization: If you
-    provide the scale, it will use static scaling and if you omit it,
-    the scale will be determined dynamically. The function also allows
-    optional padding of the output tensor for downstream kernels that
-    will benefit from padding.
-
-    Args:
-        input: The input tensor to be quantized to FP8
-        scale: Optional scaling factor for the FP8 quantization
-        batch_dim_padding: If specified, pad the first dimension
-            of the output to at least this value.
-
-    Returns:
-        Tuple[torch.Tensor, torch.Tensor]: The output tensor in FP8 and
-            scaling factor.
-    """
-    if batch_dim_padding:
-        shape = (max(batch_dim_padding, input.shape[0]), *input.shape[1:])
-        output = torch.empty(shape,
-                             device=input.device,
-                             dtype=torch.float8_e4m3fn)
-    else:
-        output = torch.empty_like(input, dtype=torch.float8_e4m3fn)
-    if scale is None:
-        scale = torch.zeros(1, device=input.device, dtype=torch.float32)
-        torch.ops._C.dynamic_scaled_fp8_quant(output, input, scale)
-    else:
-        torch.ops._C.static_scaled_fp8_quant(output, input, scale)
-    return output, scale
->>>>>>> 8f89d720
 
 
 # int8
