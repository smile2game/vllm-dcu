--- conflicted
+++ resolved
@@ -119,11 +119,7 @@
 
     list(APPEND GPU_FLAGS
       "-DUSE_ROCM"
-<<<<<<< HEAD
-      # "-DENABLE_FP8_E4M3"
-=======
-      "-DENABLE_FP8"
->>>>>>> e9d3aa04
+      # "-DENABLE_FP8"
       "-U__HIP_NO_HALF_CONVERSIONS__"
       "-U__HIP_NO_HALF_OPERATORS__"
       "-fno-gpu-rdc"
