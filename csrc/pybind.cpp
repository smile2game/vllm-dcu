#include "cache.h"
#include "cuda_utils.h"
#include "ops.h"
#include <torch/extension.h>

PYBIND11_MODULE(TORCH_EXTENSION_NAME, m) {
  // vLLM custom ops
  pybind11::module ops = m.def_submodule("ops", "vLLM custom operators");

  // Attention ops
  ops.def("paged_attention_v1", &paged_attention_v1,
          "Compute the attention between an input query and the cached "
          "keys/values using PagedAttention.");
  ops.def("paged_attention_v2", &paged_attention_v2, "PagedAttention V2.");

  // Activation ops
  ops.def("silu_and_mul", &silu_and_mul, "Activation function used in SwiGLU.");
  ops.def("gelu_and_mul", &gelu_and_mul,
          "Activation function used in GeGLU with `none` approximation.");
  ops.def("gelu_tanh_and_mul", &gelu_tanh_and_mul,
          "Activation function used in GeGLU with `tanh` approximation.");
  ops.def("gelu_new", &gelu_new, "GELU implementation used in GPT-2.");
  ops.def("gelu_fast", &gelu_fast, "Approximate GELU implementation.");

  // Layernorm
  ops.def("rms_norm", &rms_norm,
          "Apply Root Mean Square (RMS) Normalization to the input tensor.");

  ops.def("fused_add_rms_norm", &fused_add_rms_norm,
          "In-place fused Add and RMS Normalization");

  // Rotary embedding
  ops.def("rotary_embedding", &rotary_embedding,
          "Apply GPT-NeoX or GPT-J style rotary embedding to query and key");

  ops.def("batched_rotary_embedding", &batched_rotary_embedding,
          "Apply GPT-NeoX or GPT-J style rotary embedding to query and key "
          "(supports multiple loras)");

// Quantization ops
#ifndef USE_ROCM
  ops.def("aqlm_gemm", &aqlm_gemm, "Quantized GEMM for AQLM");
  ops.def("aqlm_dequant", &aqlm_dequant, "Decompression method for AQLM");
  ops.def("awq_gemm", &awq_gemm, "Quantized GEMM for AWQ");
  ops.def("marlin_gemm", &marlin_gemm,
          "Marlin (Dense) Optimized Quantized GEMM for GPTQ");
  ops.def("gptq_marlin_24_gemm", &gptq_marlin_24_gemm,
          "Marlin_24 (Sparse) Optimized Quantized GEMM for GPTQ");
  ops.def("gptq_marlin_gemm", &gptq_marlin_gemm,
          "gptq_marlin Optimized Quantized GEMM for GPTQ");
  ops.def("gptq_marlin_repack", &gptq_marlin_repack,
          "gptq_marlin repack from GPTQ");
  ops.def("awq_dequantize", &awq_dequantize, "Dequantization for AWQ");
  ops.def("cutlass_scaled_mm_dq", &cutlass_scaled_mm_dq,
          "CUTLASS w8a8 GEMM, supporting symmetric per-tensor or "
          "per-row/column quantization.");
#endif

  ops.def("gptq_gemm", &gptq_gemm, "Quantized GEMM for GPTQ");
  ops.def("gptq_shuffle", &gptq_shuffle, "Post processing for GPTQ");
  ops.def("squeezellm_gemm", &squeezellm_gemm, "Quantized GEMM for SqueezeLLM");
<<<<<<< HEAD
  // ops.def("static_scaled_fp8_quant", &static_scaled_fp8_quant, "Compute FP8 quantized tensor for given scaling factor");
  // ops.def("dynamic_scaled_fp8_quant", &dynamic_scaled_fp8_quant, "Compute FP8 quantized tensor and scaling factor");
  ops.def(
    "moe_align_block_size",
    &moe_align_block_size,
    "Aligning the number of tokens to be processed by each expert such that it is divisible by the block size.");
=======
  ops.def("static_scaled_fp8_quant", &static_scaled_fp8_quant,
          "Compute FP8 quantized tensor for given scaling factor");
  ops.def("dynamic_scaled_fp8_quant", &dynamic_scaled_fp8_quant,
          "Compute FP8 quantized tensor and scaling factor");
  ops.def("moe_align_block_size", &moe_align_block_size,
          "Aligning the number of tokens to be processed by each expert such "
          "that it is divisible by the block size.");

  ops.def("static_scaled_int8_quant", &static_scaled_int8_quant,
          "Compute int8 quantized tensor for given scaling factor");
>>>>>>> e9d3aa04

  // Cache ops
  pybind11::module cache_ops = m.def_submodule("cache_ops", "vLLM cache ops");
  cache_ops.def("swap_blocks", &swap_blocks,
                "Swap in (out) the cache blocks from src to dst");
  cache_ops.def("copy_blocks", &copy_blocks,
                "Copy the cache blocks from src to dst");
  cache_ops.def("reshape_and_cache", &reshape_and_cache,
                "Reshape the key and value tensors and cache them");
  cache_ops.def("reshape_and_cache_flash", &reshape_and_cache_flash,
                "Reshape the key and value tensors and cache them");
  cache_ops.def("convert_fp8", &convert_fp8,
                "Convert the key and value cache to fp8 data type");

  // Cuda utils
  pybind11::module cuda_utils =
      m.def_submodule("cuda_utils", "vLLM cuda utils");
  cuda_utils.def("get_device_attribute", &get_device_attribute,
                 "Gets the specified device attribute.");

  cuda_utils.def("get_max_shared_memory_per_block_device_attribute",
                 &get_max_shared_memory_per_block_device_attribute,
                 "Gets the maximum shared memory per block device attribute.");

#ifndef USE_ROCM
  // Custom all-reduce kernels
  pybind11::module custom_ar = m.def_submodule("custom_ar", "custom allreduce");
  custom_ar.def("init_custom_ar", &init_custom_ar, "init_custom_ar");
  custom_ar.def("should_custom_ar", &should_custom_ar, "should_custom_ar");
  custom_ar.def("all_reduce_reg", &all_reduce_reg, "all_reduce_reg");
  custom_ar.def("all_reduce_unreg", &all_reduce_unreg, "all_reduce_unreg");
  custom_ar.def("dispose", &dispose, "dispose");
  custom_ar.def("meta_size", &meta_size, "meta_size");
  custom_ar.def("register_buffer", &register_buffer, "register_buffer");
  custom_ar.def("get_graph_buffer_ipc_meta", &get_graph_buffer_ipc_meta,
                "get_graph_buffer_ipc_meta");
  custom_ar.def("register_graph_buffers", &register_graph_buffers,
                "register_graph_buffers");
#endif
}<|MERGE_RESOLUTION|>--- conflicted
+++ resolved
@@ -59,25 +59,16 @@
   ops.def("gptq_gemm", &gptq_gemm, "Quantized GEMM for GPTQ");
   ops.def("gptq_shuffle", &gptq_shuffle, "Post processing for GPTQ");
   ops.def("squeezellm_gemm", &squeezellm_gemm, "Quantized GEMM for SqueezeLLM");
-<<<<<<< HEAD
-  // ops.def("static_scaled_fp8_quant", &static_scaled_fp8_quant, "Compute FP8 quantized tensor for given scaling factor");
-  // ops.def("dynamic_scaled_fp8_quant", &dynamic_scaled_fp8_quant, "Compute FP8 quantized tensor and scaling factor");
-  ops.def(
-    "moe_align_block_size",
-    &moe_align_block_size,
-    "Aligning the number of tokens to be processed by each expert such that it is divisible by the block size.");
-=======
-  ops.def("static_scaled_fp8_quant", &static_scaled_fp8_quant,
-          "Compute FP8 quantized tensor for given scaling factor");
-  ops.def("dynamic_scaled_fp8_quant", &dynamic_scaled_fp8_quant,
-          "Compute FP8 quantized tensor and scaling factor");
+//   ops.def("static_scaled_fp8_quant", &static_scaled_fp8_quant,
+//           "Compute FP8 quantized tensor for given scaling factor");
+//   ops.def("dynamic_scaled_fp8_quant", &dynamic_scaled_fp8_quant,
+//           "Compute FP8 quantized tensor and scaling factor");
   ops.def("moe_align_block_size", &moe_align_block_size,
           "Aligning the number of tokens to be processed by each expert such "
           "that it is divisible by the block size.");
 
-  ops.def("static_scaled_int8_quant", &static_scaled_int8_quant,
-          "Compute int8 quantized tensor for given scaling factor");
->>>>>>> e9d3aa04
+//   ops.def("static_scaled_int8_quant", &static_scaled_int8_quant,
+//           "Compute int8 quantized tensor for given scaling factor");
 
   // Cache ops
   pybind11::module cache_ops = m.def_submodule("cache_ops", "vLLM cache ops");
