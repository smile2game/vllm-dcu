/*
 * Adapted from https://github.com/NVIDIA/FasterTransformer/blob/release/v5.3_tag/src/fastertransformer/kernels/decoder_masked_multihead_attention/decoder_masked_multihead_attention_template.hpp
 * Copyright (c) 2023, The vLLM team.
 * Copyright (c) 2020-2023, NVIDIA CORPORATION.  All rights reserved.
 *
 * Licensed under the Apache License, Version 2.0 (the "License");
 * you may not use this file except in compliance with the License.
 * You may obtain a copy of the License at
 *
 *     http://www.apache.org/licenses/LICENSE-2.0
 *
 * Unless required by applicable law or agreed to in writing, software
 * distributed under the License is distributed on an "AS IS" BASIS,
 * WITHOUT WARRANTIES OR CONDITIONS OF ANY KIND, either express or implied.
 * See the License for the specific language governing permissions and
 * limitations under the License.
 */

#include <torch/extension.h>
#include <ATen/cuda/CUDAContext.h>
#include <c10/cuda/CUDAGuard.h>

#include "attention_dtypes.h"
#include "attention_utils.cuh"

#if defined(ENABLE_FP8_E5M2)
#include "../quantization/fp8_e5m2_kvcache/quant_utils.cuh"
#elif defined(ENABLE_FP8_E4M3)
#include "../quantization/fp8/amd_detail/quant_utils.cuh"
#endif

#include <algorithm>

#ifdef USE_ROCM
  #include <hip/hip_bf16.h>
  typedef __hip_bfloat16 __nv_bfloat16;
#endif

#ifndef USE_ROCM
#define WARP_SIZE 32
#else
#define WARP_SIZE warpSize
#endif

#define MAX(a, b) ((a) > (b) ? (a) : (b))
#define MIN(a, b) ((a) < (b) ? (a) : (b))
#define DIVIDE_ROUND_UP(a, b) (((a) + (b) - 1) / (b))

namespace vllm {

// Utility function for attention softmax.
template<int NUM_WARPS>
inline __device__ float block_sum(float* red_smem, float sum) {
  // Decompose the thread index into warp / lane.
  int warp = threadIdx.x / WARP_SIZE;
  int lane = threadIdx.x % WARP_SIZE;

  // Compute the sum per warp.
#pragma unroll
  for (int mask = WARP_SIZE / 2; mask >= 1; mask /= 2) {
    sum += VLLM_SHFL_XOR_SYNC(sum, mask);
  }

  // Warp leaders store the data to shared memory.
  if (lane == 0) {
    red_smem[warp] = sum;
  }

  // Make sure the data is in shared memory.
  __syncthreads();

  // The warps compute the final sums.
  if (lane < NUM_WARPS) {
    sum = red_smem[lane];
  }

  // Parallel reduction inside the warp.
#pragma unroll
  for (int mask = NUM_WARPS / 2; mask >= 1; mask /= 2) {
    sum += VLLM_SHFL_XOR_SYNC(sum, mask);
  }

  // Broadcast to other threads.
  return VLLM_SHFL_SYNC(sum, 0);
}

// TODO(woosuk): Merge the last two dimensions of the grid.
// Grid: (num_heads, num_seqs, max_num_partitions).
template<
  typename scalar_t,
  typename cache_t,
  int HEAD_SIZE,
  int BLOCK_SIZE,
  int NUM_THREADS,
  bool IS_FP8_KV_CACHE,
  int PARTITION_SIZE = 0> // Zero means no partitioning.
__device__ void paged_attention_kernel(
  float* __restrict__ exp_sums,           // [num_seqs, num_heads, max_num_partitions]
  float* __restrict__ max_logits,         // [num_seqs, num_heads, max_num_partitions]
  scalar_t* __restrict__ out,             // [num_seqs, num_heads, max_num_partitions, head_size]
  const scalar_t* __restrict__ q,         // [num_seqs, num_heads, head_size]
  const cache_t* __restrict__ k_cache,    // [num_blocks, num_kv_heads, head_size/x, block_size, x]
  const cache_t* __restrict__ v_cache,    // [num_blocks, num_kv_heads, head_size, block_size]
  const int num_kv_heads,                 // [num_heads]
  const float scale,
  const int* __restrict__ block_tables,   // [num_seqs, max_num_blocks_per_seq]
  const int* __restrict__ context_lens,   // [num_seqs]
  const int max_num_blocks_per_seq,
  const float* __restrict__ alibi_slopes, // [num_heads]
  const int q_stride,
  const int kv_block_stride,
  const int kv_head_stride,
  const float kv_scale) {
  const int seq_idx = blockIdx.y;
  const int partition_idx = blockIdx.z;
  const int max_num_partitions = gridDim.z;
  constexpr bool USE_PARTITIONING = PARTITION_SIZE > 0;
  const int context_len = context_lens[seq_idx];
  if (USE_PARTITIONING && partition_idx * PARTITION_SIZE >= context_len) {
    // No work to do. Terminate the thread block.
    return;
  }

  const int num_context_blocks = DIVIDE_ROUND_UP(context_len, BLOCK_SIZE);
  const int num_blocks_per_partition = USE_PARTITIONING ? PARTITION_SIZE / BLOCK_SIZE : num_context_blocks;

  // [start_block_idx, end_block_idx) is the range of blocks to process.
  const int start_block_idx = USE_PARTITIONING ? partition_idx * num_blocks_per_partition : 0;
  const int end_block_idx = MIN(start_block_idx + num_blocks_per_partition, num_context_blocks);
  const int num_blocks = end_block_idx - start_block_idx;

  // [start_token_idx, end_token_idx) is the range of tokens to process.
  const int start_token_idx = start_block_idx * BLOCK_SIZE;
  const int end_token_idx = MIN(start_token_idx + num_blocks * BLOCK_SIZE, context_len);
  const int num_tokens = end_token_idx - start_token_idx;

  constexpr int THREAD_GROUP_SIZE = MAX(WARP_SIZE / BLOCK_SIZE, 1);
  constexpr int NUM_THREAD_GROUPS = NUM_THREADS / THREAD_GROUP_SIZE; // Note: This assumes THREAD_GROUP_SIZE divides NUM_THREADS
  assert(NUM_THREADS % THREAD_GROUP_SIZE == 0);
  constexpr int NUM_TOKENS_PER_THREAD_GROUP = DIVIDE_ROUND_UP(BLOCK_SIZE, WARP_SIZE);
  constexpr int NUM_WARPS = NUM_THREADS / WARP_SIZE;
  const int thread_idx = threadIdx.x;
  const int warp_idx = thread_idx / WARP_SIZE;
  const int lane = thread_idx % WARP_SIZE;

  const int head_idx = blockIdx.x;
  const int num_heads = gridDim.x;
  const int num_queries_per_kv = num_heads / num_kv_heads;
  const int kv_head_idx = head_idx / num_queries_per_kv;
  const float alibi_slope = alibi_slopes == nullptr ? 0.f : alibi_slopes[head_idx];

  // A vector type to store a part of a key or a query.
  // The vector size is configured in such a way that the threads in a thread group
  // fetch or compute 16 bytes at a time.
  // For example, if the size of a thread group is 4 and the data type is half,
  // then the vector size is 16 / (4 * sizeof(half)) == 2.
  constexpr int VEC_SIZE = MAX(16 / (THREAD_GROUP_SIZE * sizeof(scalar_t)), 1);
  using K_vec = typename Vec<scalar_t, VEC_SIZE>::Type;
  using Q_vec = typename Vec<scalar_t, VEC_SIZE>::Type;
#if defined(ENABLE_FP8_E5M2) || defined(ENABLE_FP8_E4M3)
  using Quant_vec = typename Vec<cache_t, VEC_SIZE>::Type;
#endif

  constexpr int NUM_ELEMS_PER_THREAD = HEAD_SIZE / THREAD_GROUP_SIZE;
  constexpr int NUM_VECS_PER_THREAD = NUM_ELEMS_PER_THREAD / VEC_SIZE;

  const int thread_group_idx = thread_idx / THREAD_GROUP_SIZE;
  const int thread_group_offset = thread_idx % THREAD_GROUP_SIZE;

  // Load the query to registers.
  // Each thread in a thread group has a different part of the query.
  // For example, if the the thread group size is 4, then the first thread in the group
  // has 0, 4, 8, ... th vectors of the query, and the second thread has 1, 5, 9, ...
  // th vectors of the query, and so on.
  // NOTE(woosuk): Because q is split from a qkv tensor, it may not be contiguous.
  const scalar_t* q_ptr = q + seq_idx * q_stride + head_idx * HEAD_SIZE;
  __shared__ Q_vec q_vecs[THREAD_GROUP_SIZE][NUM_VECS_PER_THREAD];
#pragma unroll
  for (int i = thread_group_idx; i < NUM_VECS_PER_THREAD; i += NUM_THREAD_GROUPS) {
    const int vec_idx = thread_group_offset + i * THREAD_GROUP_SIZE;
    q_vecs[thread_group_offset][i] = *reinterpret_cast<const Q_vec*>(q_ptr + vec_idx * VEC_SIZE);
  }
  __syncthreads(); // TODO(naed90): possible speedup if this is replaced with a memory wall right before we use q_vecs

  // Memory planning.
  extern __shared__ char shared_mem[];
  // NOTE(woosuk): We use FP32 for the softmax logits for better accuracy.
  float* logits = reinterpret_cast<float*>(shared_mem);
  // Workspace for reduction.
  __shared__ float red_smem[2 * NUM_WARPS];

  // x == THREAD_GROUP_SIZE * VEC_SIZE
  // Each thread group fetches x elements from the key at a time.
  constexpr int x = 16 / sizeof(cache_t);
  float qk_max = -FLT_MAX;

  // Iterate over the key blocks.
  // Each warp fetches a block of keys for each iteration.
  // Each thread group in a warp fetches a key from the block, and computes
  // dot product with the query.
  const int* block_table = block_tables + seq_idx * max_num_blocks_per_seq;
  for (int block_idx = start_block_idx + warp_idx; block_idx < end_block_idx; block_idx += NUM_WARPS) {
    // NOTE(woosuk): The block number is stored in int32. However, we cast it to int64
    // because int32 can lead to overflow when this variable is multiplied by large numbers
    // (e.g., kv_block_stride).
    const int64_t physical_block_number = static_cast<int64_t>(block_table[block_idx]);

    // Load a key to registers.
    // Each thread in a thread group has a different part of the key.
    // For example, if the the thread group size is 4, then the first thread in the group
    // has 0, 4, 8, ... th vectors of the key, and the second thread has 1, 5, 9, ... th
    // vectors of the key, and so on.
    for (int i = 0; i < NUM_TOKENS_PER_THREAD_GROUP; i++) {
      const int physical_block_offset = (thread_group_idx + i * WARP_SIZE) % BLOCK_SIZE;
      const int token_idx = block_idx * BLOCK_SIZE + physical_block_offset;
      K_vec k_vecs[NUM_VECS_PER_THREAD];

#pragma unroll
      for (int j = 0; j < NUM_VECS_PER_THREAD; j++) {
        const cache_t* k_ptr = k_cache + physical_block_number * kv_block_stride
                                       + kv_head_idx * kv_head_stride
                                       + physical_block_offset * x;
        const int vec_idx = thread_group_offset + j * THREAD_GROUP_SIZE;
        const int offset1 = (vec_idx * VEC_SIZE) / x;
        const int offset2 = (vec_idx * VEC_SIZE) % x;
        if constexpr (IS_FP8_KV_CACHE) {
#if defined(ENABLE_FP8_E5M2)
          Quant_vec k_vec_quant = *reinterpret_cast<const Quant_vec*>(k_ptr + offset1 * BLOCK_SIZE * x + offset2);
          // Vector conversion from Quant_vec to K_vec.
          k_vecs[j] = fp8_e5m2_unscaled::vec_conversion<K_vec, Quant_vec>(k_vec_quant);
#elif defined(ENABLE_FP8_E4M3)
          Quant_vec k_vec_quant = *reinterpret_cast<const Quant_vec*>(k_ptr + offset1 * BLOCK_SIZE * x + offset2);
          // Vector conversion from Quant_vec to K_vec. Use scaled_vec_conversion to convert FP8_E4M3 quantized k
          // cache vec to k vec in higher precision (FP16, BFloat16, etc.)
          k_vecs[j] = fp8_e4m3::scaled_vec_conversion<K_vec, Quant_vec>(k_vec_quant, kv_scale);
#else
          assert(false);
#endif
        } else {
          k_vecs[j] = *reinterpret_cast<const K_vec*>(k_ptr + offset1 * BLOCK_SIZE * x + offset2);
        }
      }

      // Compute dot product.
      // This includes a reduction across the threads in the same thread group.
      float qk = scale * Qk_dot<scalar_t, THREAD_GROUP_SIZE>::dot(q_vecs[thread_group_offset], k_vecs);
      // Add the ALiBi bias if slopes are given.
      qk += (alibi_slope != 0) ? alibi_slope * (token_idx - context_len + 1) : 0;

      if (thread_group_offset == 0) {
        // Store the partial reductions to shared memory.
        // NOTE(woosuk): It is required to zero out the masked logits.
        const bool mask = token_idx >= context_len;
        logits[token_idx - start_token_idx] = mask ? 0.f : qk;
        // Update the max value.
        qk_max = mask ? qk_max : fmaxf(qk_max, qk);
      }
    }
  }

  // Perform reduction across the threads in the same warp to get the
  // max qk value for each "warp" (not across the thread block yet).
  // The 0-th thread of each thread group already has its max qk value.
#pragma unroll
  for (int mask = WARP_SIZE / 2; mask >= THREAD_GROUP_SIZE; mask /= 2) {
    qk_max = fmaxf(qk_max, VLLM_SHFL_XOR_SYNC(qk_max, mask));
  }
  if (lane == 0) {
    red_smem[warp_idx] = qk_max;
  }
  __syncthreads();

  // TODO(woosuk): Refactor this part.
  // Get the max qk value for the sequence.
  qk_max = lane < NUM_WARPS ? red_smem[lane] : -FLT_MAX;
#pragma unroll
  for (int mask = NUM_WARPS / 2; mask >= 1; mask /= 2) {
    qk_max = fmaxf(qk_max, VLLM_SHFL_XOR_SYNC(qk_max, mask));
  }
  // Broadcast the max qk value to all threads.
  qk_max = VLLM_SHFL_SYNC(qk_max, 0);

  // Get the sum of the exp values.
  float exp_sum = 0.f;
  for (int i = thread_idx; i < num_tokens; i += NUM_THREADS) {
    float val = __expf(logits[i] - qk_max);
    logits[i] = val;
    exp_sum += val;
  }
  exp_sum = block_sum<NUM_WARPS>(&red_smem[NUM_WARPS], exp_sum);

  // Compute softmax.
  const float inv_sum = __fdividef(1.f, exp_sum + 1e-6f);
  for (int i = thread_idx; i < num_tokens; i += NUM_THREADS) {
    logits[i] *= inv_sum;
  }
  __syncthreads();

  // If partitioning is enabled, store the max logit and exp_sum.
  if (USE_PARTITIONING && thread_idx == 0) {
    float* max_logits_ptr = max_logits + seq_idx * num_heads * max_num_partitions
                                       + head_idx * max_num_partitions
                                       + partition_idx;
    *max_logits_ptr = qk_max;
    float* exp_sums_ptr = exp_sums + seq_idx * num_heads * max_num_partitions
                                   + head_idx * max_num_partitions
                                   + partition_idx;
    *exp_sums_ptr = exp_sum;
  }

  // Each thread will fetch 16 bytes from the value cache at a time.
  constexpr int V_VEC_SIZE = MIN(16 / sizeof(scalar_t), BLOCK_SIZE);
  using V_vec = typename Vec<scalar_t, V_VEC_SIZE>::Type;
  using L_vec = typename Vec<scalar_t, V_VEC_SIZE>::Type;
#if defined(ENABLE_FP8_E5M2) || defined(ENABLE_FP8_E4M3)
  using V_quant_vec = typename Vec<cache_t, V_VEC_SIZE>::Type;
#endif
  using Float_L_vec = typename FloatVec<L_vec>::Type;

  constexpr int NUM_V_VECS_PER_ROW = BLOCK_SIZE / V_VEC_SIZE;
  constexpr int NUM_ROWS_PER_ITER = WARP_SIZE / NUM_V_VECS_PER_ROW;
  constexpr int NUM_ROWS_PER_THREAD = DIVIDE_ROUND_UP(HEAD_SIZE, NUM_ROWS_PER_ITER);

  // NOTE(woosuk): We use FP32 for the accumulator for better accuracy.
  float accs[NUM_ROWS_PER_THREAD];
#pragma unroll
  for (int i = 0; i < NUM_ROWS_PER_THREAD; i++) {
    accs[i] = 0.f;
  }

  scalar_t zero_value;
  zero(zero_value);
  for (int block_idx = start_block_idx + warp_idx; block_idx < end_block_idx; block_idx += NUM_WARPS) {
    // NOTE(woosuk): The block number is stored in int32. However, we cast it to int64
    // because int32 can lead to overflow when this variable is multiplied by large numbers
    // (e.g., kv_block_stride).
    const int64_t physical_block_number = static_cast<int64_t>(block_table[block_idx]);
    const int physical_block_offset = (lane % NUM_V_VECS_PER_ROW) * V_VEC_SIZE;
    const int token_idx = block_idx * BLOCK_SIZE + physical_block_offset;
    L_vec logits_vec;
    from_float(logits_vec, *reinterpret_cast<Float_L_vec*>(logits + token_idx - start_token_idx));

    const cache_t* v_ptr = v_cache + physical_block_number * kv_block_stride
                                   + kv_head_idx * kv_head_stride;
#pragma unroll
    for (int i = 0; i < NUM_ROWS_PER_THREAD; i++) {
      const int row_idx = lane / NUM_V_VECS_PER_ROW + i * NUM_ROWS_PER_ITER;
      if (row_idx < HEAD_SIZE) {
        const int offset = row_idx * BLOCK_SIZE + physical_block_offset;
        V_vec v_vec;
        if constexpr (IS_FP8_KV_CACHE) {
#if defined(ENABLE_FP8_E5M2)
          V_quant_vec v_quant_vec = *reinterpret_cast<const V_quant_vec*>(v_ptr + offset);
          // Vector conversion from V_quant_vec to V_vec.
          v_vec = fp8_e5m2_unscaled::vec_conversion<V_vec, V_quant_vec>(v_quant_vec);
#elif defined(ENABLE_FP8_E4M3)
          V_quant_vec v_quant_vec = *reinterpret_cast<const V_quant_vec*>(v_ptr + offset);
          // Vector conversion from V_quant_vec to V_vec. Use scaled_vec_conversion to convert
          // FP8_E4M3 quantized v cache vec to v vec in higher precision (FP16, BFloat16, etc.)
          v_vec = fp8_e4m3::scaled_vec_conversion<V_vec, V_quant_vec>(v_quant_vec, kv_scale);
#else
          assert(false);
#endif
        } else {
          v_vec = *reinterpret_cast<const V_vec*>(v_ptr + offset);
        }
        if (block_idx == num_context_blocks - 1) {
          // NOTE(woosuk): When v_vec contains the tokens that are out of the context,
          // we should explicitly zero out the values since they may contain NaNs.
          // See https://github.com/vllm-project/vllm/issues/641#issuecomment-1682544472
          scalar_t* v_vec_ptr = reinterpret_cast<scalar_t*>(&v_vec);
#pragma unroll
          for (int j = 0; j < V_VEC_SIZE; j++) {
            v_vec_ptr[j] = token_idx + j < context_len ? v_vec_ptr[j] : zero_value;
          }
        }
        accs[i] += dot(logits_vec, v_vec);
      }
    }
  }

  // Perform reduction within each warp.
#pragma unroll
  for (int i = 0; i < NUM_ROWS_PER_THREAD; i++) {
    float acc = accs[i];
#pragma unroll
    for (int mask = NUM_V_VECS_PER_ROW / 2; mask >= 1; mask /= 2) {
      acc += VLLM_SHFL_XOR_SYNC(acc, mask);
    }
    accs[i] = acc;
  }

  // NOTE(woosuk): A barrier is required because the shared memory space for logits
  // is reused for the output.
  __syncthreads();

  // Perform reduction across warps.
  float* out_smem = reinterpret_cast<float*>(shared_mem);
#pragma unroll
  for (int i = NUM_WARPS; i > 1; i /= 2) {
    int mid = i / 2;
    // Upper warps write to shared memory.
    if (warp_idx >= mid && warp_idx < i) {
      float* dst = &out_smem[(warp_idx - mid) * HEAD_SIZE];
#pragma unroll
      for (int i = 0; i < NUM_ROWS_PER_THREAD; i++) {
        const int row_idx = lane / NUM_V_VECS_PER_ROW + i * NUM_ROWS_PER_ITER;
        if (row_idx < HEAD_SIZE && lane % NUM_V_VECS_PER_ROW == 0) {
          dst[row_idx] = accs[i];
        }
      }
    }
    __syncthreads();

    // Lower warps update the output.
    if (warp_idx < mid) {
      const float* src = &out_smem[warp_idx * HEAD_SIZE];
#pragma unroll
      for (int i = 0; i < NUM_ROWS_PER_THREAD; i++) {
        const int row_idx = lane / NUM_V_VECS_PER_ROW + i * NUM_ROWS_PER_ITER;
        if (row_idx < HEAD_SIZE && lane % NUM_V_VECS_PER_ROW == 0) {
          accs[i] += src[row_idx];
        }
      }
    }
    __syncthreads();
  }

  // Write the final output.
  if (warp_idx == 0) {
    scalar_t* out_ptr = out + seq_idx * num_heads * max_num_partitions * HEAD_SIZE
                            + head_idx * max_num_partitions * HEAD_SIZE
                            + partition_idx * HEAD_SIZE;
#pragma unroll
    for (int i = 0; i < NUM_ROWS_PER_THREAD; i++) {
      const int row_idx = lane / NUM_V_VECS_PER_ROW + i * NUM_ROWS_PER_ITER;
      if (row_idx < HEAD_SIZE && lane % NUM_V_VECS_PER_ROW == 0) {
        from_float(*(out_ptr + row_idx), accs[i]);
      }
    }
  }
}

// Grid: (num_heads, num_seqs, 1).
template<
  typename scalar_t,
  typename cache_t,
  int HEAD_SIZE,
  int BLOCK_SIZE,
  int NUM_THREADS,
  bool IS_FP8_KV_CACHE>
__global__ void paged_attention_v1_kernel(
  scalar_t* __restrict__ out,             // [num_seqs, num_heads, head_size]
  const scalar_t* __restrict__ q,         // [num_seqs, num_heads, head_size]
  const cache_t* __restrict__ k_cache,    // [num_blocks, num_kv_heads, head_size/x, block_size, x]
  const cache_t* __restrict__ v_cache,    // [num_blocks, num_kv_heads, head_size, block_size]
  const int num_kv_heads,                 // [num_heads]
  const float scale,
  const int* __restrict__ block_tables,   // [num_seqs, max_num_blocks_per_seq]
  const int* __restrict__ context_lens,   // [num_seqs]
  const int max_num_blocks_per_seq,
  const float* __restrict__ alibi_slopes, // [num_heads]
  const int q_stride,
  const int kv_block_stride,
  const int kv_head_stride,
  const float kv_scale) {
  paged_attention_kernel<scalar_t, cache_t, HEAD_SIZE, BLOCK_SIZE, NUM_THREADS, IS_FP8_KV_CACHE>(
    /* exp_sums */ nullptr, /* max_logits */ nullptr,
    out, q, k_cache, v_cache, num_kv_heads, scale, block_tables, context_lens,
    max_num_blocks_per_seq, alibi_slopes, q_stride, kv_block_stride, kv_head_stride, kv_scale);
}

// Grid: (num_heads, num_seqs, max_num_partitions).
template<
  typename scalar_t,
  typename cache_t,
  int HEAD_SIZE,
  int BLOCK_SIZE,
  int NUM_THREADS,
  bool IS_FP8_KV_CACHE,
  int PARTITION_SIZE>
__global__ void paged_attention_v2_kernel(
  float* __restrict__ exp_sums,           // [num_seqs, num_heads, max_num_partitions]
  float* __restrict__ max_logits,         // [num_seqs, num_heads, max_num_partitions]
  scalar_t* __restrict__ tmp_out,         // [num_seqs, num_heads, max_num_partitions, head_size]
  const scalar_t* __restrict__ q,         // [num_seqs, num_heads, head_size]
  const cache_t* __restrict__ k_cache,    // [num_blocks, num_kv_heads, head_size/x, block_size, x]
  const cache_t* __restrict__ v_cache,    // [num_blocks, num_kv_heads, head_size, block_size]
  const int num_kv_heads,                 // [num_heads]
  const float scale,
  const int* __restrict__ block_tables,   // [num_seqs, max_num_blocks_per_seq]
  const int* __restrict__ context_lens,   // [num_seqs]
  const int max_num_blocks_per_seq,
  const float* __restrict__ alibi_slopes, // [num_heads]
  const int q_stride,
  const int kv_block_stride,
  const int kv_head_stride,
  const float kv_scale) {
  paged_attention_kernel<scalar_t, cache_t, HEAD_SIZE, BLOCK_SIZE, NUM_THREADS, IS_FP8_KV_CACHE, PARTITION_SIZE>(
    exp_sums, max_logits, tmp_out, q, k_cache, v_cache, num_kv_heads, scale,
    block_tables, context_lens, max_num_blocks_per_seq, alibi_slopes,
    q_stride, kv_block_stride, kv_head_stride, kv_scale);
}

// Grid: (num_heads, num_seqs).
template<
  typename scalar_t,
  int HEAD_SIZE,
  int NUM_THREADS,
  int PARTITION_SIZE>
__global__ void paged_attention_v2_reduce_kernel(
  scalar_t* __restrict__ out,             // [num_seqs, num_heads, head_size]
  const float* __restrict__ exp_sums,     // [num_seqs, num_heads, max_num_partitions]
  const float* __restrict__ max_logits,   // [num_seqs, num_heads, max_num_partitions]
  const scalar_t* __restrict__ tmp_out,   // [num_seqs, num_heads, max_num_partitions, head_size]
  const int* __restrict__ context_lens,   // [num_seqs]
  const int max_num_partitions) {
  const int num_heads = gridDim.x;
  const int head_idx = blockIdx.x;
  const int seq_idx = blockIdx.y;
  const int context_len = context_lens[seq_idx];
  const int num_partitions = DIVIDE_ROUND_UP(context_len, PARTITION_SIZE);
  if (num_partitions == 1) {
    // No need to reduce. Only copy tmp_out to out.
    scalar_t* out_ptr = out + seq_idx * num_heads * HEAD_SIZE + head_idx * HEAD_SIZE;
    const scalar_t* tmp_out_ptr = tmp_out + seq_idx * num_heads * max_num_partitions * HEAD_SIZE
                                          + head_idx * max_num_partitions * HEAD_SIZE;
    for (int i = threadIdx.x; i < HEAD_SIZE; i += blockDim.x) {
      out_ptr[i] = tmp_out_ptr[i];
    }
    // Terminate the thread block.
    return;
  }

  constexpr int NUM_WARPS = NUM_THREADS / WARP_SIZE;
  const int warp_idx = threadIdx.x / WARP_SIZE;
  const int lane = threadIdx.x % WARP_SIZE;

  // Size: 2 * num_partitions.
  extern __shared__ char shared_mem[];
  // Workspace for reduction.
  __shared__ float red_smem[2 * NUM_WARPS];

  // Load max logits to shared memory.
  float* shared_max_logits = reinterpret_cast<float*>(shared_mem);
  const float* max_logits_ptr = max_logits + seq_idx * num_heads * max_num_partitions
                                           + head_idx * max_num_partitions;
  float max_logit = -FLT_MAX;
  for (int i = threadIdx.x; i < num_partitions; i += blockDim.x) {
    const float l = max_logits_ptr[i];
    shared_max_logits[i] = l;
    max_logit = fmaxf(max_logit, l);
  }
  __syncthreads();

  // Get the global max logit.
  // Reduce within the warp.
#pragma unroll
  for (int mask = WARP_SIZE / 2; mask >= 1; mask /= 2) {
    max_logit = fmaxf(max_logit, VLLM_SHFL_XOR_SYNC(max_logit, mask));
  }
  if (lane == 0) {
    red_smem[warp_idx] = max_logit;
  }
  __syncthreads();
  // Reduce across warps.
  max_logit = lane < NUM_WARPS ? red_smem[lane] : -FLT_MAX;
#pragma unroll
  for (int mask = NUM_WARPS / 2; mask >= 1; mask /= 2) {
    max_logit = fmaxf(max_logit, VLLM_SHFL_XOR_SYNC(max_logit, mask));
  }
  // Broadcast the max value to all threads.
  max_logit = VLLM_SHFL_SYNC(max_logit, 0);

  // Load rescaled exp sums to shared memory.
  float* shared_exp_sums = reinterpret_cast<float*>(shared_mem + sizeof(float) * num_partitions);
  const float* exp_sums_ptr = exp_sums + seq_idx * num_heads * max_num_partitions
                                       + head_idx * max_num_partitions;
  float global_exp_sum = 0.0f;
  for (int i = threadIdx.x; i < num_partitions; i += blockDim.x) {
    float l = shared_max_logits[i];
    float rescaled_exp_sum = exp_sums_ptr[i] * expf(l - max_logit);
    global_exp_sum += rescaled_exp_sum;
    shared_exp_sums[i] = rescaled_exp_sum;
  }
  __syncthreads();
  global_exp_sum = block_sum<NUM_WARPS>(&red_smem[NUM_WARPS], global_exp_sum);
  const float inv_global_exp_sum = __fdividef(1.0f, global_exp_sum + 1e-6f);

  // Aggregate tmp_out to out.
  const scalar_t* tmp_out_ptr = tmp_out + seq_idx * num_heads * max_num_partitions * HEAD_SIZE
                                        + head_idx * max_num_partitions * HEAD_SIZE;
  scalar_t* out_ptr = out + seq_idx * num_heads * HEAD_SIZE + head_idx * HEAD_SIZE;
#pragma unroll
  for (int i = threadIdx.x; i < HEAD_SIZE; i += NUM_THREADS) {
    float acc = 0.0f;
    for (int j = 0; j < num_partitions; ++j) {
      acc += to_float(tmp_out_ptr[j * HEAD_SIZE + i]) * shared_exp_sums[j] * inv_global_exp_sum;
    }
    from_float(out_ptr[i], acc);
  }
}

} // namespace vllm

#define LAUNCH_PAGED_ATTENTION_V1(HEAD_SIZE)                                                  \
  VLLM_DevFuncAttribute_SET_MaxDynamicSharedMemorySize(                                       \
    ((void*)vllm::paged_attention_v1_kernel<T, CACHE_T, HEAD_SIZE, BLOCK_SIZE, NUM_THREADS,   \
      IS_FP8_KV_CACHE>), shared_mem_size);                                                    \
  vllm::paged_attention_v1_kernel<T, CACHE_T, HEAD_SIZE, BLOCK_SIZE, NUM_THREADS,             \
  IS_FP8_KV_CACHE><<<grid, block, shared_mem_size, stream>>>(                                 \
    out_ptr,                                                                                  \
    query_ptr,                                                                                \
    key_cache_ptr,                                                                            \
    value_cache_ptr,                                                                          \
    num_kv_heads,                                                                             \
    scale,                                                                                    \
    block_tables_ptr,                                                                         \
    context_lens_ptr,                                                                         \
    max_num_blocks_per_seq,                                                                   \
    alibi_slopes_ptr,                                                                         \
    q_stride,                                                                                 \
    kv_block_stride,                                                                          \
    kv_head_stride,                                                                           \
    kv_scale);

// TODO(woosuk): Tune NUM_THREADS.
template<
  typename T,
  typename CACHE_T,
  int BLOCK_SIZE,
  bool IS_FP8_KV_CACHE,
  int NUM_THREADS = 128>
void paged_attention_v1_launcher(
  torch::Tensor& out,
  torch::Tensor& query,
  torch::Tensor& key_cache,
  torch::Tensor& value_cache,
  int num_kv_heads,
  float scale,
  torch::Tensor& block_tables,
  torch::Tensor& context_lens,
  int max_context_len,
  const c10::optional<torch::Tensor>& alibi_slopes,
  float kv_scale) {
  int num_seqs = query.size(0);
  int num_heads = query.size(1);
  int head_size = query.size(2);
  int max_num_blocks_per_seq = block_tables.size(1);
  int q_stride = query.stride(0);
  int kv_block_stride = key_cache.stride(0);
  int kv_head_stride = key_cache.stride(1);

  int thread_group_size = MAX(WARP_SIZE / BLOCK_SIZE, 1);
  assert(head_size % thread_group_size == 0);

  // NOTE: alibi_slopes is optional.
  const float* alibi_slopes_ptr = alibi_slopes ?
    reinterpret_cast<const float*>(alibi_slopes.value().data_ptr())
    : nullptr;

  T* out_ptr = reinterpret_cast<T*>(out.data_ptr());
  T* query_ptr = reinterpret_cast<T*>(query.data_ptr());
  CACHE_T* key_cache_ptr = reinterpret_cast<CACHE_T*>(key_cache.data_ptr());
  CACHE_T* value_cache_ptr = reinterpret_cast<CACHE_T*>(value_cache.data_ptr());
  int* block_tables_ptr = block_tables.data_ptr<int>();
  int* context_lens_ptr = context_lens.data_ptr<int>();

  constexpr int NUM_WARPS = NUM_THREADS / WARP_SIZE;
  int padded_max_context_len = DIVIDE_ROUND_UP(max_context_len, BLOCK_SIZE) * BLOCK_SIZE;
  int logits_size = padded_max_context_len * sizeof(float);
  int outputs_size = (NUM_WARPS / 2) * head_size * sizeof(float);
  // Python-side check in vllm.worker.worker._check_if_can_support_max_seq_len
  // Keep that in sync with the logic here!
  int shared_mem_size = std::max(logits_size, outputs_size);

  dim3 grid(num_heads, num_seqs, 1);
  dim3 block(NUM_THREADS);
  const at::cuda::OptionalCUDAGuard device_guard(device_of(query));
  const cudaStream_t stream = at::cuda::getCurrentCUDAStream();
  switch (head_size) {
    // NOTE(woosuk): To reduce the compilation time, we only compile for the
    // head sizes that we use in the model. However, we can easily extend this
    // to support any head size which is a multiple of 16.
    case 64:
      LAUNCH_PAGED_ATTENTION_V1(64);
      break;
    case 80:
      LAUNCH_PAGED_ATTENTION_V1(80);
      break;
    case 96:
      LAUNCH_PAGED_ATTENTION_V1(96);
      break;
    case 112:
      LAUNCH_PAGED_ATTENTION_V1(112);
      break;
    case 128:
      LAUNCH_PAGED_ATTENTION_V1(128);
      break;
    case 256:
      LAUNCH_PAGED_ATTENTION_V1(256);
      break;
    default:
      TORCH_CHECK(false, "Unsupported head size: ", head_size);
      break;
  }
}

#define CALL_V1_LAUNCHER(T, CACHE_T, BLOCK_SIZE, IS_FP8_KV_CACHE)            \
  paged_attention_v1_launcher<T, CACHE_T, BLOCK_SIZE, IS_FP8_KV_CACHE>(      \
    out,                                                                     \
    query,                                                                   \
    key_cache,                                                               \
    value_cache,                                                             \
    num_kv_heads,                                                            \
    scale,                                                                   \
    block_tables,                                                            \
    context_lens,                                                            \
    max_context_len,                                                         \
    alibi_slopes,                                                            \
    kv_scale);

// NOTE(woosuk): To reduce the compilation time, we omitted block sizes
// 1, 2, 4, 64, 128, 256.
#define CALL_V1_LAUNCHER_BLOCK_SIZE(T, CACHE_T, IS_FP8_KV_CACHE)      \
  switch (block_size) {                                               \
    case 8:                                                           \
      CALL_V1_LAUNCHER(T, CACHE_T, 8, IS_FP8_KV_CACHE);               \
      break;                                                          \
    case 16:                                                          \
      CALL_V1_LAUNCHER(T, CACHE_T, 16, IS_FP8_KV_CACHE);              \
      break;                                                          \
    case 32:                                                          \
      CALL_V1_LAUNCHER(T, CACHE_T, 32, IS_FP8_KV_CACHE);              \
      break;                                                          \
    default:                                                          \
      TORCH_CHECK(false, "Unsupported block size: ", block_size);     \
      break;                                                          \
  }

void paged_attention_v1(
  torch::Tensor& out,             // [num_seqs, num_heads, head_size]
  torch::Tensor& query,           // [num_seqs, num_heads, head_size]
  torch::Tensor& key_cache,       // [num_blocks, num_heads, head_size/x, block_size, x]
  torch::Tensor& value_cache,     // [num_blocks, num_heads, head_size, block_size]
  int num_kv_heads,               // [num_heads]
  float scale,
  torch::Tensor& block_tables,    // [num_seqs, max_num_blocks_per_seq]
  torch::Tensor& context_lens,    // [num_seqs]
  int block_size,
  int max_context_len,
  const c10::optional<torch::Tensor>& alibi_slopes,
  const std::string& kv_cache_dtype,
  float kv_scale) {
  if (kv_cache_dtype == "auto") {
    if (query.dtype() == at::ScalarType::Float) {
      CALL_V1_LAUNCHER_BLOCK_SIZE(float, float, false);
    } else if (query.dtype() == at::ScalarType::Half) {
      CALL_V1_LAUNCHER_BLOCK_SIZE(uint16_t, uint16_t, false);
    } else if (query.dtype() == at::ScalarType::BFloat16) {
      CALL_V1_LAUNCHER_BLOCK_SIZE(__nv_bfloat16, __nv_bfloat16, false);
<<<<<<< HEAD
  } else if (kv_cache_dtype == "fp8_e5m2") {
=======
    } else {
      TORCH_CHECK(false, "Unsupported data type: ", query.dtype());
    }
  } else if (kv_cache_dtype == "fp8") {
>>>>>>> 468d761b
    if (query.dtype() == at::ScalarType::Float) {
      CALL_V1_LAUNCHER_BLOCK_SIZE(float, uint8_t, true);
    } else if (query.dtype() == at::ScalarType::Half) {
      CALL_V1_LAUNCHER_BLOCK_SIZE(uint16_t, uint8_t, true);
    } else if (query.dtype() == at::ScalarType::BFloat16) {
      CALL_V1_LAUNCHER_BLOCK_SIZE(__nv_bfloat16, uint8_t, true);
    } else {
      TORCH_CHECK(false, "Unsupported data type: ", query.dtype());
    }
  } else {
    TORCH_CHECK(false, "Unsupported data type of kv cache: ", kv_cache_dtype);
  }
}

#define LAUNCH_PAGED_ATTENTION_V2(HEAD_SIZE)                                                  \
  vllm::paged_attention_v2_kernel<T, CACHE_T, HEAD_SIZE, BLOCK_SIZE, NUM_THREADS,             \
  IS_FP8_KV_CACHE, PARTITION_SIZE>                                                            \
  <<<grid, block, shared_mem_size, stream>>>(                                                 \
    exp_sums_ptr,                                                                             \
    max_logits_ptr,                                                                           \
    tmp_out_ptr,                                                                              \
    query_ptr,                                                                                \
    key_cache_ptr,                                                                            \
    value_cache_ptr,                                                                          \
    num_kv_heads,                                                                             \
    scale,                                                                                    \
    block_tables_ptr,                                                                         \
    context_lens_ptr,                                                                         \
    max_num_blocks_per_seq,                                                                   \
    alibi_slopes_ptr,                                                                         \
    q_stride,                                                                                 \
    kv_block_stride,                                                                          \
    kv_head_stride,                                                                           \
    kv_scale);                                                                                \
  vllm::paged_attention_v2_reduce_kernel<T, HEAD_SIZE, NUM_THREADS, PARTITION_SIZE>           \
  <<<reduce_grid, block, reduce_shared_mem_size, stream>>>(                                   \
    out_ptr,                                                                                  \
    exp_sums_ptr,                                                                             \
    max_logits_ptr,                                                                           \
    tmp_out_ptr,                                                                              \
    context_lens_ptr,                                                                         \
    max_num_partitions);

template<
  typename T,
  typename CACHE_T,
  int BLOCK_SIZE,
  bool IS_FP8_KV_CACHE,
  int NUM_THREADS = 128,
  int PARTITION_SIZE = 512>
void paged_attention_v2_launcher(
  torch::Tensor& out,
  torch::Tensor& exp_sums,
  torch::Tensor& max_logits,
  torch::Tensor& tmp_out,
  torch::Tensor& query,
  torch::Tensor& key_cache,
  torch::Tensor& value_cache,
  int num_kv_heads,
  float scale,
  torch::Tensor& block_tables,
  torch::Tensor& context_lens,
  int max_context_len,
  const c10::optional<torch::Tensor>& alibi_slopes,
  float kv_scale) {
  int num_seqs = query.size(0);
  int num_heads = query.size(1);
  int head_size = query.size(2);
  int max_num_blocks_per_seq = block_tables.size(1);
  int q_stride = query.stride(0);
  int kv_block_stride = key_cache.stride(0);
  int kv_head_stride = key_cache.stride(1);

  int thread_group_size = MAX(WARP_SIZE / BLOCK_SIZE, 1);
  assert(head_size % thread_group_size == 0);

  // NOTE: alibi_slopes is optional.
  const float* alibi_slopes_ptr = alibi_slopes ?
    reinterpret_cast<const float*>(alibi_slopes.value().data_ptr())
    : nullptr;

  T* out_ptr = reinterpret_cast<T*>(out.data_ptr());
  float* exp_sums_ptr = reinterpret_cast<float*>(exp_sums.data_ptr());
  float* max_logits_ptr = reinterpret_cast<float*>(max_logits.data_ptr());
  T* tmp_out_ptr = reinterpret_cast<T*>(tmp_out.data_ptr());
  T* query_ptr = reinterpret_cast<T*>(query.data_ptr());
  CACHE_T* key_cache_ptr = reinterpret_cast<CACHE_T*>(key_cache.data_ptr());
  CACHE_T* value_cache_ptr = reinterpret_cast<CACHE_T*>(value_cache.data_ptr());
  int* block_tables_ptr = block_tables.data_ptr<int>();
  int* context_lens_ptr = context_lens.data_ptr<int>();

  constexpr int NUM_WARPS = NUM_THREADS / WARP_SIZE;
  int max_num_partitions = DIVIDE_ROUND_UP(max_context_len, PARTITION_SIZE);
  int logits_size = PARTITION_SIZE * sizeof(float);
  int outputs_size = (NUM_WARPS / 2) * head_size * sizeof(float);

  // For paged attention v2 kernel.
  dim3 grid(num_heads, num_seqs, max_num_partitions);
  int shared_mem_size = std::max(logits_size, outputs_size);
  // For paged attention v2 reduce kernel.
  dim3 reduce_grid(num_heads, num_seqs);
  int reduce_shared_mem_size = 2 * max_num_partitions * sizeof(float);

  dim3 block(NUM_THREADS);
  const at::cuda::OptionalCUDAGuard device_guard(device_of(query));
  const cudaStream_t stream = at::cuda::getCurrentCUDAStream();
  switch (head_size) {
    // NOTE(woosuk): To reduce the compilation time, we only compile for the
    // head sizes that we use in the model. However, we can easily extend this
    // to support any head size which is a multiple of 16.
    case 64:
      LAUNCH_PAGED_ATTENTION_V2(64);
      break;
    case 80:
      LAUNCH_PAGED_ATTENTION_V2(80);
      break;
    case 96:
      LAUNCH_PAGED_ATTENTION_V2(96);
      break;
    case 112:
      LAUNCH_PAGED_ATTENTION_V2(112);
      break;
    case 128:
      LAUNCH_PAGED_ATTENTION_V2(128);
      break;
    case 256:
      LAUNCH_PAGED_ATTENTION_V2(256);
      break;
    default:
      TORCH_CHECK(false, "Unsupported head size: ", head_size);
      break;
  }
}

#define CALL_V2_LAUNCHER(T, CACHE_T, BLOCK_SIZE, IS_FP8_KV_CACHE)                \
  paged_attention_v2_launcher<T, CACHE_T, BLOCK_SIZE, IS_FP8_KV_CACHE>(          \
    out,                                                                         \
    exp_sums,                                                                    \
    max_logits,                                                                  \
    tmp_out,                                                                     \
    query,                                                                       \
    key_cache,                                                                   \
    value_cache,                                                                 \
    num_kv_heads,                                                                \
    scale,                                                                       \
    block_tables,                                                                \
    context_lens,                                                                \
    max_context_len,                                                             \
    alibi_slopes,                                                                \
    kv_scale);

// NOTE(woosuk): To reduce the compilation time, we omitted block sizes
// 1, 2, 4, 64, 128, 256.
#define CALL_V2_LAUNCHER_BLOCK_SIZE(T, CACHE_T, IS_FP8_KV_CACHE)            \
  switch (block_size) {                                                     \
    case 8:                                                                 \
      CALL_V2_LAUNCHER(T, CACHE_T, 8, IS_FP8_KV_CACHE);                     \
      break;                                                                \
    case 16:                                                                \
      CALL_V2_LAUNCHER(T, CACHE_T, 16, IS_FP8_KV_CACHE);                    \
      break;                                                                \
    case 32:                                                                \
      CALL_V2_LAUNCHER(T, CACHE_T, 32, IS_FP8_KV_CACHE);                    \
      break;                                                                \
    default:                                                                \
      TORCH_CHECK(false, "Unsupported block size: ", block_size);           \
      break;                                                                \
  }

void paged_attention_v2(
  torch::Tensor& out,             // [num_seqs, num_heads, head_size]
  torch::Tensor& exp_sums,        // [num_seqs, num_heads, max_num_partitions]
  torch::Tensor& max_logits,      // [num_seqs, num_heads, max_num_partitions]
  torch::Tensor& tmp_out,         // [num_seqs, num_heads, max_num_partitions, head_size]
  torch::Tensor& query,           // [num_seqs, num_heads, head_size]
  torch::Tensor& key_cache,       // [num_blocks, num_heads, head_size/x, block_size, x]
  torch::Tensor& value_cache,     // [num_blocks, num_heads, head_size, block_size]
  int num_kv_heads,               // [num_heads]
  float scale,
  torch::Tensor& block_tables,    // [num_seqs, max_num_blocks_per_seq]
  torch::Tensor& context_lens,    // [num_seqs]
  int block_size,
  int max_context_len,
  const c10::optional<torch::Tensor>& alibi_slopes,
  const std::string& kv_cache_dtype,
  float kv_scale) {
  if (kv_cache_dtype == "auto") {
    if (query.dtype() == at::ScalarType::Float) {
      CALL_V2_LAUNCHER_BLOCK_SIZE(float, float, false);
    } else if (query.dtype() == at::ScalarType::Half) {
      CALL_V2_LAUNCHER_BLOCK_SIZE(uint16_t, uint16_t, false);
    } else if (query.dtype() == at::ScalarType::BFloat16) {
      CALL_V2_LAUNCHER_BLOCK_SIZE(__nv_bfloat16, __nv_bfloat16, false);
<<<<<<< HEAD
  } else if (kv_cache_dtype == "fp8_e5m2") {
=======
    } else {
      TORCH_CHECK(false, "Unsupported data type: ", query.dtype());
    }
  } else if (kv_cache_dtype == "fp8") {
>>>>>>> 468d761b
    if (query.dtype() == at::ScalarType::Float) {
      CALL_V2_LAUNCHER_BLOCK_SIZE(float, uint8_t, true);
    } else if (query.dtype() == at::ScalarType::Half) {
      CALL_V2_LAUNCHER_BLOCK_SIZE(uint16_t, uint8_t, true);
    } else if (query.dtype() == at::ScalarType::BFloat16) {
      CALL_V2_LAUNCHER_BLOCK_SIZE(__nv_bfloat16, uint8_t, true);
    } else {
      TORCH_CHECK(false, "Unsupported data type: ", query.dtype());
    }
  } else {
    TORCH_CHECK(false, "Unsupported data type of kv cache: ", kv_cache_dtype);
  }
}

#undef WARP_SIZE
#undef MAX
#undef MIN
#undef DIVIDE_ROUND_UP<|MERGE_RESOLUTION|>--- conflicted
+++ resolved
@@ -759,14 +759,10 @@
       CALL_V1_LAUNCHER_BLOCK_SIZE(uint16_t, uint16_t, false);
     } else if (query.dtype() == at::ScalarType::BFloat16) {
       CALL_V1_LAUNCHER_BLOCK_SIZE(__nv_bfloat16, __nv_bfloat16, false);
-<<<<<<< HEAD
-  } else if (kv_cache_dtype == "fp8_e5m2") {
-=======
     } else {
       TORCH_CHECK(false, "Unsupported data type: ", query.dtype());
     }
   } else if (kv_cache_dtype == "fp8") {
->>>>>>> 468d761b
     if (query.dtype() == at::ScalarType::Float) {
       CALL_V1_LAUNCHER_BLOCK_SIZE(float, uint8_t, true);
     } else if (query.dtype() == at::ScalarType::Half) {
@@ -960,14 +956,10 @@
       CALL_V2_LAUNCHER_BLOCK_SIZE(uint16_t, uint16_t, false);
     } else if (query.dtype() == at::ScalarType::BFloat16) {
       CALL_V2_LAUNCHER_BLOCK_SIZE(__nv_bfloat16, __nv_bfloat16, false);
-<<<<<<< HEAD
-  } else if (kv_cache_dtype == "fp8_e5m2") {
-=======
     } else {
       TORCH_CHECK(false, "Unsupported data type: ", query.dtype());
     }
   } else if (kv_cache_dtype == "fp8") {
->>>>>>> 468d761b
     if (query.dtype() == at::ScalarType::Float) {
       CALL_V2_LAUNCHER_BLOCK_SIZE(float, uint8_t, true);
     } else if (query.dtype() == at::ScalarType::Half) {
