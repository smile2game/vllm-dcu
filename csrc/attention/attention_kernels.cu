--- conflicted
+++ resolved
@@ -725,15 +725,6 @@
   torch::Tensor& context_lens,    // [num_seqs]
   int block_size,
   int max_context_len,
-<<<<<<< HEAD
-  const c10::optional<torch::Tensor>& alibi_slopes) {
-  if (query.dtype() == at::ScalarType::Float) {
-    CALL_V1_LAUNCHER_BLOCK_SIZE(float);
-  } else if (query.dtype() == at::ScalarType::Half) {
-    CALL_V1_LAUNCHER_BLOCK_SIZE(uint16_t);
-  // } else if (query.dtype() == at::ScalarType::BFloat16) {
-  //   CALL_V1_LAUNCHER_BLOCK_SIZE(__nv_bfloat16);
-=======
   const c10::optional<torch::Tensor>& alibi_slopes,
   const std::string& kv_cache_dtype) {
   if (kv_cache_dtype == "auto") {
@@ -741,22 +732,21 @@
       CALL_V1_LAUNCHER_BLOCK_SIZE(float, float, false);
     } else if (query.dtype() == at::ScalarType::Half) {
       CALL_V1_LAUNCHER_BLOCK_SIZE(uint16_t, uint16_t, false);
-    } else if (query.dtype() == at::ScalarType::BFloat16) {
-      CALL_V1_LAUNCHER_BLOCK_SIZE(__nv_bfloat16, __nv_bfloat16, false);
+    // } else if (query.dtype() == at::ScalarType::BFloat16) {
+    //   CALL_V1_LAUNCHER_BLOCK_SIZE(__nv_bfloat16, __nv_bfloat16, false);
     } else {
       TORCH_CHECK(false, "Unsupported data type: ", query.dtype());
     }
-  } else if (kv_cache_dtype == "fp8_e5m2") {
-    if (query.dtype() == at::ScalarType::Float) {
-      CALL_V1_LAUNCHER_BLOCK_SIZE(float, uint8_t, true);
-    } else if (query.dtype() == at::ScalarType::Half) {
-      CALL_V1_LAUNCHER_BLOCK_SIZE(uint16_t, uint8_t, true);
-    } else if (query.dtype() == at::ScalarType::BFloat16) {
-      CALL_V1_LAUNCHER_BLOCK_SIZE(__nv_bfloat16, uint8_t, true);
-    } else {
-      TORCH_CHECK(false, "Unsupported data type: ", query.dtype());
-    }
->>>>>>> 1af090b5
+  // } else if (kv_cache_dtype == "fp8_e5m2") {
+  //   if (query.dtype() == at::ScalarType::Float) {
+  //     CALL_V1_LAUNCHER_BLOCK_SIZE(float, uint8_t, true);
+  //   } else if (query.dtype() == at::ScalarType::Half) {
+  //     CALL_V1_LAUNCHER_BLOCK_SIZE(uint16_t, uint8_t, true);
+  //   } else if (query.dtype() == at::ScalarType::BFloat16) {
+  //     CALL_V1_LAUNCHER_BLOCK_SIZE(__nv_bfloat16, uint8_t, true);
+  //   } else {
+  //     TORCH_CHECK(false, "Unsupported data type: ", query.dtype());
+  //   }
   } else {
     TORCH_CHECK(false, "Unsupported data type of kv cache: ", kv_cache_dtype);
   }
@@ -928,15 +918,6 @@
   torch::Tensor& context_lens,    // [num_seqs]
   int block_size,
   int max_context_len,
-<<<<<<< HEAD
-  const c10::optional<torch::Tensor>& alibi_slopes) {
-  if (query.dtype() == at::ScalarType::Float) {
-    CALL_V2_LAUNCHER_BLOCK_SIZE(float);
-  } else if (query.dtype() == at::ScalarType::Half) {
-    CALL_V2_LAUNCHER_BLOCK_SIZE(uint16_t);
-  // } else if (query.dtype() == at::ScalarType::BFloat16) {
-  //   CALL_V2_LAUNCHER_BLOCK_SIZE(__nv_bfloat16);
-=======
   const c10::optional<torch::Tensor>& alibi_slopes,
   const std::string& kv_cache_dtype) {
   if (kv_cache_dtype == "auto") {
@@ -944,22 +925,21 @@
       CALL_V2_LAUNCHER_BLOCK_SIZE(float, float, false);
     } else if (query.dtype() == at::ScalarType::Half) {
       CALL_V2_LAUNCHER_BLOCK_SIZE(uint16_t, uint16_t, false);
-    } else if (query.dtype() == at::ScalarType::BFloat16) {
-      CALL_V2_LAUNCHER_BLOCK_SIZE(__nv_bfloat16, __nv_bfloat16, false);
+    // } else if (query.dtype() == at::ScalarType::BFloat16) {
+    //   CALL_V2_LAUNCHER_BLOCK_SIZE(__nv_bfloat16, __nv_bfloat16, false);
     } else {
       TORCH_CHECK(false, "Unsupported data type: ", query.dtype());
     }
-  } else if (kv_cache_dtype == "fp8_e5m2") {
-    if (query.dtype() == at::ScalarType::Float) {
-      CALL_V2_LAUNCHER_BLOCK_SIZE(float, uint8_t, true);
-    } else if (query.dtype() == at::ScalarType::Half) {
-      CALL_V2_LAUNCHER_BLOCK_SIZE(uint16_t, uint8_t, true);
-    } else if (query.dtype() == at::ScalarType::BFloat16) {
-      CALL_V2_LAUNCHER_BLOCK_SIZE(__nv_bfloat16, uint8_t, true);
-    } else {
-      TORCH_CHECK(false, "Unsupported data type: ", query.dtype());
-    }
->>>>>>> 1af090b5
+  // } else if (kv_cache_dtype == "fp8_e5m2") {
+  //   if (query.dtype() == at::ScalarType::Float) {
+  //     CALL_V2_LAUNCHER_BLOCK_SIZE(float, uint8_t, true);
+  //   } else if (query.dtype() == at::ScalarType::Half) {
+  //     CALL_V2_LAUNCHER_BLOCK_SIZE(uint16_t, uint8_t, true);
+  //   } else if (query.dtype() == at::ScalarType::BFloat16) {
+  //     CALL_V2_LAUNCHER_BLOCK_SIZE(__nv_bfloat16, uint8_t, true);
+  //   } else {
+  //     TORCH_CHECK(false, "Unsupported data type: ", query.dtype());
+  //   }
   } else {
     TORCH_CHECK(false, "Unsupported data type of kv cache: ", kv_cache_dtype);
   }
