/*
 * Adapted from https://github.com/NVIDIA/FasterTransformer/blob/release/v5.3_tag/src/fastertransformer/kernels/decoder_masked_multihead_attention/decoder_masked_multihead_attention_template.hpp
 * Copyright (c) 2023, The vLLM team.
 * Copyright (c) 2020-2023, NVIDIA CORPORATION.  All rights reserved.
 *
 * Licensed under the Apache License, Version 2.0 (the "License");
 * you may not use this file except in compliance with the License.
 * You may obtain a copy of the License at
 *
 *     http://www.apache.org/licenses/LICENSE-2.0
 *
 * Unless required by applicable law or agreed to in writing, software
 * distributed under the License is distributed on an "AS IS" BASIS,
 * WITHOUT WARRANTIES OR CONDITIONS OF ANY KIND, either express or implied.
 * See the License for the specific language governing permissions and
 * limitations under the License.
 */
#ifdef USE_ROCM
#include <hip/hip_runtime.h>
#endif

#include <torch/extension.h>
#include <ATen/cuda/CUDAContext.h>
#include <c10/cuda/CUDAGuard.h>

#include "attention_dtypes.h"
#include "attention_utils.cuh"
#ifdef ENABLE_FP8_E5M2
#include "../quantization/fp8_e5m2_kvcache/quant_utils.cuh"
#endif

#include <algorithm>

#ifndef USE_ROCM
#define WARP_SIZE 32
#else
#define WARP_SIZE warpSize
#endif
#define MAX(a, b) ((a) > (b) ? (a) : (b))
#define MIN(a, b) ((a) < (b) ? (a) : (b))
#define DIVIDE_ROUND_UP(a, b) (((a) + (b) - 1) / (b))

namespace vllm {

// Utility function for attention softmax.
template<int NUM_WARPS>
inline __device__ float block_sum(float* red_smem, float sum) {
  // Decompose the thread index into warp / lane.
  int warp = threadIdx.x / WARP_SIZE;
  int lane = threadIdx.x % WARP_SIZE;

  // Compute the sum per warp.
#pragma unroll
  for (int mask = WARP_SIZE / 2; mask >= 1; mask /= 2) {
    sum += VLLM_SHFL_XOR_SYNC(sum, mask);
  }

  // Warp leaders store the data to shared memory.
  if (lane == 0) {
    red_smem[warp] = sum;
  }

  // Make sure the data is in shared memory.
  __syncthreads();

  // The warps compute the final sums.
  if (lane < NUM_WARPS) {
    sum = red_smem[lane];
  }

  // Parallel reduction inside the warp.
#pragma unroll
  for (int mask = NUM_WARPS / 2; mask >= 1; mask /= 2) {
    sum += VLLM_SHFL_XOR_SYNC(sum, mask);
  }

  // Broadcast to other threads.
  return VLLM_SHFL_SYNC(sum, 0);
}

// TODO(woosuk): Merge the last two dimensions of the grid.
// Grid: (num_heads, num_seqs, max_num_partitions).
template<
  typename scalar_t,
  typename cache_t,
  int HEAD_SIZE,
  int BLOCK_SIZE,
  int NUM_THREADS,
  bool IS_FP8_E5M2_KV_CACHE,
  int PARTITION_SIZE = 0> // Zero means no partitioning.
__device__ void paged_attention_kernel(
  float* __restrict__ exp_sums,           // [num_seqs, num_heads, max_num_partitions]
  float* __restrict__ max_logits,         // [num_seqs, num_heads, max_num_partitions]
  scalar_t* __restrict__ out,             // [num_seqs, num_heads, max_num_partitions, head_size]
  const scalar_t* __restrict__ q,         // [num_seqs, num_heads, head_size]
  const cache_t* __restrict__ k_cache,    // [num_blocks, num_kv_heads, head_size/x, block_size, x]
  const cache_t* __restrict__ v_cache,    // [num_blocks, num_kv_heads, head_size, block_size]
  const int num_kv_heads,                 // [num_heads]
  const float scale,
  const int* __restrict__ block_tables,   // [num_seqs, max_num_blocks_per_seq]
  const int* __restrict__ context_lens,   // [num_seqs]
  const int max_num_blocks_per_seq,
  const float* __restrict__ alibi_slopes, // [num_heads]
  const int q_stride,
  const int kv_block_stride,
  const int kv_head_stride) {
  const int seq_idx = blockIdx.y;
  const int partition_idx = blockIdx.z;
  const int max_num_partitions = gridDim.z;
  constexpr bool USE_PARTITIONING = PARTITION_SIZE > 0;
  const int context_len = context_lens[seq_idx];
  if (USE_PARTITIONING && partition_idx * PARTITION_SIZE >= context_len) {
    // No work to do. Terminate the thread block.
    return;
  }

  const int num_context_blocks = DIVIDE_ROUND_UP(context_len, BLOCK_SIZE);
  const int num_blocks_per_partition = USE_PARTITIONING ? PARTITION_SIZE / BLOCK_SIZE : num_context_blocks;

  // [start_block_idx, end_block_idx) is the range of blocks to process.
  const int start_block_idx = USE_PARTITIONING ? partition_idx * num_blocks_per_partition : 0;
  const int end_block_idx = MIN(start_block_idx + num_blocks_per_partition, num_context_blocks);
  const int num_blocks = end_block_idx - start_block_idx;

  // [start_token_idx, end_token_idx) is the range of tokens to process.
  const int start_token_idx = start_block_idx * BLOCK_SIZE;
  const int end_token_idx = MIN(start_token_idx + num_blocks * BLOCK_SIZE, context_len);
  const int num_tokens = end_token_idx - start_token_idx;

  constexpr int THREAD_GROUP_SIZE = MAX(WARP_SIZE / BLOCK_SIZE, 1);
  constexpr int NUM_THREAD_GROUPS = NUM_THREADS / THREAD_GROUP_SIZE; // Note: This assumes THREAD_GROUP_SIZE divides NUM_THREADS
  assert(NUM_THREADS % THREAD_GROUP_SIZE == 0);
  constexpr int NUM_TOKENS_PER_THREAD_GROUP = DIVIDE_ROUND_UP(BLOCK_SIZE, WARP_SIZE);
  constexpr int NUM_WARPS = NUM_THREADS / WARP_SIZE;
  const int thread_idx = threadIdx.x;
  const int warp_idx = thread_idx / WARP_SIZE;
  const int lane = thread_idx % WARP_SIZE;

  const int head_idx = blockIdx.x;
  const int num_heads = gridDim.x;
  const int num_queries_per_kv = num_heads / num_kv_heads;
  const int kv_head_idx = head_idx / num_queries_per_kv;
  const float alibi_slope = alibi_slopes == nullptr ? 0.f : alibi_slopes[head_idx];

  // A vector type to store a part of a key or a query.
  // The vector size is configured in such a way that the threads in a thread group
  // fetch or compute 16 bytes at a time.
  // For example, if the size of a thread group is 4 and the data type is half,
  // then the vector size is 16 / (4 * sizeof(half)) == 2.
  constexpr int VEC_SIZE = MAX(16 / (THREAD_GROUP_SIZE * sizeof(scalar_t)), 1);
  using K_vec = typename Vec<scalar_t, VEC_SIZE>::Type;
  using Q_vec = typename Vec<scalar_t, VEC_SIZE>::Type;
#ifdef ENABLE_FP8_E5M2
  using Quant_vec = typename Vec<cache_t, VEC_SIZE>::Type;
#endif

  constexpr int NUM_ELEMS_PER_THREAD = HEAD_SIZE / THREAD_GROUP_SIZE;
  constexpr int NUM_VECS_PER_THREAD = NUM_ELEMS_PER_THREAD / VEC_SIZE;

  const int thread_group_idx = thread_idx / THREAD_GROUP_SIZE;
  const int thread_group_offset = thread_idx % THREAD_GROUP_SIZE;

  // Load the query to registers.
  // Each thread in a thread group has a different part of the query.
  // For example, if the the thread group size is 4, then the first thread in the group
  // has 0, 4, 8, ... th vectors of the query, and the second thread has 1, 5, 9, ...
  // th vectors of the query, and so on.
  // NOTE(woosuk): Because q is split from a qkv tensor, it may not be contiguous.
  const scalar_t* q_ptr = q + seq_idx * q_stride + head_idx * HEAD_SIZE;
  __shared__ Q_vec q_vecs[THREAD_GROUP_SIZE][NUM_VECS_PER_THREAD];
#pragma unroll
  for (int i = thread_group_idx; i < NUM_VECS_PER_THREAD; i += NUM_THREAD_GROUPS) {
    const int vec_idx = thread_group_offset + i * THREAD_GROUP_SIZE;
    q_vecs[thread_group_offset][i] = *reinterpret_cast<const Q_vec*>(q_ptr + vec_idx * VEC_SIZE);
  }
  __syncthreads(); // TODO(naed90): possible speedup if this is replaced with a memory wall right before we use q_vecs

  // Memory planning.
  extern __shared__ char shared_mem[];
  // NOTE(woosuk): We use FP32 for the softmax logits for better accuracy.
  float* logits = reinterpret_cast<float*>(shared_mem);
  // Workspace for reduction.
  __shared__ float red_smem[2 * NUM_WARPS];

  // x == THREAD_GROUP_SIZE * VEC_SIZE
  // Each thread group fetches x elements from the key at a time.
  constexpr int x = 16 / sizeof(cache_t);
  float qk_max = -FLT_MAX;

  // Iterate over the key blocks.
  // Each warp fetches a block of keys for each iteration.
  // Each thread group in a warp fetches a key from the block, and computes
  // dot product with the query.
  const int* block_table = block_tables + seq_idx * max_num_blocks_per_seq;
  for (int block_idx = start_block_idx + warp_idx; block_idx < end_block_idx; block_idx += NUM_WARPS) {
    // NOTE(woosuk): The block number is stored in int32. However, we cast it to int64
    // because int32 can lead to overflow when this variable is multiplied by large numbers
    // (e.g., kv_block_stride).
    const int64_t physical_block_number = static_cast<int64_t>(block_table[block_idx]);

    // Load a key to registers.
    // Each thread in a thread group has a different part of the key.
    // For example, if the the thread group size is 4, then the first thread in the group
    // has 0, 4, 8, ... th vectors of the key, and the second thread has 1, 5, 9, ... th
    // vectors of the key, and so on.
    for (int i = 0; i < NUM_TOKENS_PER_THREAD_GROUP; i++) {
      const int physical_block_offset = (thread_group_idx + i * WARP_SIZE) % BLOCK_SIZE;
      const int token_idx = block_idx * BLOCK_SIZE + physical_block_offset;
      K_vec k_vecs[NUM_VECS_PER_THREAD];

#pragma unroll
      for (int j = 0; j < NUM_VECS_PER_THREAD; j++) {
        const cache_t* k_ptr = k_cache + physical_block_number * kv_block_stride
                                       + kv_head_idx * kv_head_stride
                                       + physical_block_offset * x;
        const int vec_idx = thread_group_offset + j * THREAD_GROUP_SIZE;
        const int offset1 = (vec_idx * VEC_SIZE) / x;
        const int offset2 = (vec_idx * VEC_SIZE) % x;
        if constexpr (IS_FP8_E5M2_KV_CACHE) {
#ifdef ENABLE_FP8_E5M2
          Quant_vec k_vec_quant = *reinterpret_cast<const Quant_vec*>(k_ptr + offset1 * BLOCK_SIZE * x + offset2);
          // Vector conversion from Quant_vec to K_vec.
          k_vecs[j] = fp8_e5m2_unscaled::vec_conversion<K_vec, Quant_vec>(k_vec_quant);
#else
          assert(false);
#endif
        } else {
          k_vecs[j] = *reinterpret_cast<const K_vec*>(k_ptr + offset1 * BLOCK_SIZE * x + offset2);
        }
      }

      // Compute dot product.
      // This includes a reduction across the threads in the same thread group.
      float qk = scale * Qk_dot<scalar_t, THREAD_GROUP_SIZE>::dot(q_vecs[thread_group_offset], k_vecs);
      // Add the ALiBi bias if slopes are given.
      qk += (alibi_slope != 0) ? alibi_slope * (token_idx - context_len + 1) : 0;

      if (thread_group_offset == 0) {
        // Store the partial reductions to shared memory.
        // NOTE(woosuk): It is required to zero out the masked logits.
        const bool mask = token_idx >= context_len;
        logits[token_idx - start_token_idx] = mask ? 0.f : qk;
        // Update the max value.
        qk_max = mask ? qk_max : fmaxf(qk_max, qk);
      }
    }
  }

  // Perform reduction across the threads in the same warp to get the
  // max qk value for each "warp" (not across the thread block yet).
  // The 0-th thread of each thread group already has its max qk value.
#pragma unroll
  for (int mask = WARP_SIZE / 2; mask >= THREAD_GROUP_SIZE; mask /= 2) {
    qk_max = fmaxf(qk_max, VLLM_SHFL_XOR_SYNC(qk_max, mask));
  }
  if (lane == 0) {
    red_smem[warp_idx] = qk_max;
  }
  __syncthreads();

  // TODO(woosuk): Refactor this part.
  // Get the max qk value for the sequence.
  qk_max = lane < NUM_WARPS ? red_smem[lane] : -FLT_MAX;
#pragma unroll
  for (int mask = NUM_WARPS / 2; mask >= 1; mask /= 2) {
    qk_max = fmaxf(qk_max, VLLM_SHFL_XOR_SYNC(qk_max, mask));
  }
  // Broadcast the max qk value to all threads.
  qk_max = VLLM_SHFL_SYNC(qk_max, 0);

  // Get the sum of the exp values.
  float exp_sum = 0.f;
  for (int i = thread_idx; i < num_tokens; i += NUM_THREADS) {
    float val = __expf(logits[i] - qk_max);
    logits[i] = val;
    exp_sum += val;
  }
  exp_sum = block_sum<NUM_WARPS>(&red_smem[NUM_WARPS], exp_sum);

  // Compute softmax.
  const float inv_sum = __fdividef(1.f, exp_sum + 1e-6f);
  for (int i = thread_idx; i < num_tokens; i += NUM_THREADS) {
    logits[i] *= inv_sum;
  }
  __syncthreads();

  // If partitioning is enabled, store the max logit and exp_sum.
  if (USE_PARTITIONING && thread_idx == 0) {
    float* max_logits_ptr = max_logits + seq_idx * num_heads * max_num_partitions
                                       + head_idx * max_num_partitions
                                       + partition_idx;
    *max_logits_ptr = qk_max;
    float* exp_sums_ptr = exp_sums + seq_idx * num_heads * max_num_partitions
                                   + head_idx * max_num_partitions
                                   + partition_idx;
    *exp_sums_ptr = exp_sum;
  }

  // Each thread will fetch 16 bytes from the value cache at a time.
  constexpr int V_VEC_SIZE = MIN(16 / sizeof(scalar_t), BLOCK_SIZE);
  using V_vec = typename Vec<scalar_t, V_VEC_SIZE>::Type;
  using L_vec = typename Vec<scalar_t, V_VEC_SIZE>::Type;
#ifdef ENABLE_FP8_E5M2
  using V_quant_vec = typename Vec<cache_t, V_VEC_SIZE>::Type;
#endif
  using Float_L_vec = typename FloatVec<L_vec>::Type;

  constexpr int NUM_V_VECS_PER_ROW = BLOCK_SIZE / V_VEC_SIZE;
  constexpr int NUM_ROWS_PER_ITER = WARP_SIZE / NUM_V_VECS_PER_ROW;
  constexpr int NUM_ROWS_PER_THREAD = DIVIDE_ROUND_UP(HEAD_SIZE, NUM_ROWS_PER_ITER);

  // NOTE(woosuk): We use FP32 for the accumulator for better accuracy.
  float accs[NUM_ROWS_PER_THREAD];
#pragma unroll
  for (int i = 0; i < NUM_ROWS_PER_THREAD; i++) {
    accs[i] = 0.f;
  }

  scalar_t zero_value;
  zero(zero_value);
  for (int block_idx = start_block_idx + warp_idx; block_idx < end_block_idx; block_idx += NUM_WARPS) {
    // NOTE(woosuk): The block number is stored in int32. However, we cast it to int64
    // because int32 can lead to overflow when this variable is multiplied by large numbers
    // (e.g., kv_block_stride).
    const int64_t physical_block_number = static_cast<int64_t>(block_table[block_idx]);
    const int physical_block_offset = (lane % NUM_V_VECS_PER_ROW) * V_VEC_SIZE;
    const int token_idx = block_idx * BLOCK_SIZE + physical_block_offset;
    L_vec logits_vec;
    from_float(logits_vec, *reinterpret_cast<Float_L_vec*>(logits + token_idx - start_token_idx));

    const cache_t* v_ptr = v_cache + physical_block_number * kv_block_stride
                                   + kv_head_idx * kv_head_stride;
#pragma unroll
    for (int i = 0; i < NUM_ROWS_PER_THREAD; i++) {
      const int row_idx = lane / NUM_V_VECS_PER_ROW + i * NUM_ROWS_PER_ITER;
      if (row_idx < HEAD_SIZE) {
        const int offset = row_idx * BLOCK_SIZE + physical_block_offset;
        V_vec v_vec;
        if constexpr (IS_FP8_E5M2_KV_CACHE) {
#ifdef ENABLE_FP8_E5M2
          V_quant_vec v_quant_vec = *reinterpret_cast<const V_quant_vec*>(v_ptr + offset);
          // Vector conversion from V_quant_vec to V_vec.
          v_vec = fp8_e5m2_unscaled::vec_conversion<V_vec, V_quant_vec>(v_quant_vec);
#else
          assert(false);
#endif
        } else {
          v_vec = *reinterpret_cast<const V_vec*>(v_ptr + offset);
        }
        if (block_idx == num_context_blocks - 1) {
          // NOTE(woosuk): When v_vec contains the tokens that are out of the context,
          // we should explicitly zero out the values since they may contain NaNs.
          // See https://github.com/vllm-project/vllm/issues/641#issuecomment-1682544472
          scalar_t* v_vec_ptr = reinterpret_cast<scalar_t*>(&v_vec);
#pragma unroll
          for (int j = 0; j < V_VEC_SIZE; j++) {
            v_vec_ptr[j] = token_idx + j < context_len ? v_vec_ptr[j] : zero_value;
          }
        }
        accs[i] += dot(logits_vec, v_vec);
      }
    }
  }

  // Perform reduction within each warp.
#pragma unroll
  for (int i = 0; i < NUM_ROWS_PER_THREAD; i++) {
    float acc = accs[i];
#pragma unroll
    for (int mask = NUM_V_VECS_PER_ROW / 2; mask >= 1; mask /= 2) {
      acc += VLLM_SHFL_XOR_SYNC(acc, mask);
    }
    accs[i] = acc;
  }

  // NOTE(woosuk): A barrier is required because the shared memory space for logits
  // is reused for the output.
  __syncthreads();

  // Perform reduction across warps.
  float* out_smem = reinterpret_cast<float*>(shared_mem);
#pragma unroll
  for (int i = NUM_WARPS; i > 1; i /= 2) {
    int mid = i / 2;
    // Upper warps write to shared memory.
    if (warp_idx >= mid && warp_idx < i) {
      float* dst = &out_smem[(warp_idx - mid) * HEAD_SIZE];
#pragma unroll
      for (int i = 0; i < NUM_ROWS_PER_THREAD; i++) {
        const int row_idx = lane / NUM_V_VECS_PER_ROW + i * NUM_ROWS_PER_ITER;
        if (row_idx < HEAD_SIZE && lane % NUM_V_VECS_PER_ROW == 0) {
          dst[row_idx] = accs[i];
        }
      }
    }
    __syncthreads();

    // Lower warps update the output.
    if (warp_idx < mid) {
      const float* src = &out_smem[warp_idx * HEAD_SIZE];
#pragma unroll
      for (int i = 0; i < NUM_ROWS_PER_THREAD; i++) {
        const int row_idx = lane / NUM_V_VECS_PER_ROW + i * NUM_ROWS_PER_ITER;
        if (row_idx < HEAD_SIZE && lane % NUM_V_VECS_PER_ROW == 0) {
          accs[i] += src[row_idx];
        }
      }
    }
    __syncthreads();
  }

  // Write the final output.
  if (warp_idx == 0) {
    scalar_t* out_ptr = out + seq_idx * num_heads * max_num_partitions * HEAD_SIZE
                            + head_idx * max_num_partitions * HEAD_SIZE
                            + partition_idx * HEAD_SIZE;
#pragma unroll
    for (int i = 0; i < NUM_ROWS_PER_THREAD; i++) {
      const int row_idx = lane / NUM_V_VECS_PER_ROW + i * NUM_ROWS_PER_ITER;
      if (row_idx < HEAD_SIZE && lane % NUM_V_VECS_PER_ROW == 0) {
        from_float(*(out_ptr + row_idx), accs[i]);
      }
    }
  }
}

// Grid: (num_heads, num_seqs, 1).
template<
  typename scalar_t,
  typename cache_t,
  int HEAD_SIZE,
  int BLOCK_SIZE,
  int NUM_THREADS,
  bool IS_FP8_E5M2_KV_CACHE>
__global__ void paged_attention_v1_kernel(
  scalar_t* __restrict__ out,             // [num_seqs, num_heads, head_size]
  const scalar_t* __restrict__ q,         // [num_seqs, num_heads, head_size]
  const cache_t* __restrict__ k_cache,    // [num_blocks, num_kv_heads, head_size/x, block_size, x]
  const cache_t* __restrict__ v_cache,    // [num_blocks, num_kv_heads, head_size, block_size]
  const int num_kv_heads,                 // [num_heads]
  const float scale,
  const int* __restrict__ block_tables,   // [num_seqs, max_num_blocks_per_seq]
  const int* __restrict__ context_lens,   // [num_seqs]
  const int max_num_blocks_per_seq,
  const float* __restrict__ alibi_slopes, // [num_heads]
  const int q_stride,
  const int kv_block_stride,
  const int kv_head_stride) {
  paged_attention_kernel<scalar_t, cache_t, HEAD_SIZE, BLOCK_SIZE, NUM_THREADS, IS_FP8_E5M2_KV_CACHE>(
    /* exp_sums */ nullptr, /* max_logits */ nullptr,
    out, q, k_cache, v_cache, num_kv_heads, scale, block_tables, context_lens,
    max_num_blocks_per_seq, alibi_slopes, q_stride, kv_block_stride, kv_head_stride);
}

// Grid: (num_heads, num_seqs, max_num_partitions).
template<
  typename scalar_t,
  typename cache_t,
  int HEAD_SIZE,
  int BLOCK_SIZE,
  int NUM_THREADS,
  bool IS_FP8_E5M2_KV_CACHE,
  int PARTITION_SIZE>
__global__ void paged_attention_v2_kernel(
  float* __restrict__ exp_sums,           // [num_seqs, num_heads, max_num_partitions]
  float* __restrict__ max_logits,         // [num_seqs, num_heads, max_num_partitions]
  scalar_t* __restrict__ tmp_out,         // [num_seqs, num_heads, max_num_partitions, head_size]
  const scalar_t* __restrict__ q,         // [num_seqs, num_heads, head_size]
  const cache_t* __restrict__ k_cache,    // [num_blocks, num_kv_heads, head_size/x, block_size, x]
  const cache_t* __restrict__ v_cache,    // [num_blocks, num_kv_heads, head_size, block_size]
  const int num_kv_heads,                 // [num_heads]
  const float scale,
  const int* __restrict__ block_tables,   // [num_seqs, max_num_blocks_per_seq]
  const int* __restrict__ context_lens,   // [num_seqs]
  const int max_num_blocks_per_seq,
  const float* __restrict__ alibi_slopes, // [num_heads]
  const int q_stride,
  const int kv_block_stride,
  const int kv_head_stride) {
  paged_attention_kernel<scalar_t, cache_t, HEAD_SIZE, BLOCK_SIZE, NUM_THREADS, IS_FP8_E5M2_KV_CACHE, PARTITION_SIZE>(
    exp_sums, max_logits, tmp_out, q, k_cache, v_cache, num_kv_heads, scale,
    block_tables, context_lens, max_num_blocks_per_seq, alibi_slopes,
    q_stride, kv_block_stride, kv_head_stride);
}

// Grid: (num_heads, num_seqs).
template<
  typename scalar_t,
  int HEAD_SIZE,
  int NUM_THREADS,
  int PARTITION_SIZE>
__global__ void paged_attention_v2_reduce_kernel(
  scalar_t* __restrict__ out,             // [num_seqs, num_heads, head_size]
  const float* __restrict__ exp_sums,     // [num_seqs, num_heads, max_num_partitions]
  const float* __restrict__ max_logits,   // [num_seqs, num_heads, max_num_partitions]
  const scalar_t* __restrict__ tmp_out,   // [num_seqs, num_heads, max_num_partitions, head_size]
  const int* __restrict__ context_lens,   // [num_seqs]
  const int max_num_partitions) {
  const int num_heads = gridDim.x;
  const int head_idx = blockIdx.x;
  const int seq_idx = blockIdx.y;
  const int context_len = context_lens[seq_idx];
  const int num_partitions = DIVIDE_ROUND_UP(context_len, PARTITION_SIZE);
  if (num_partitions == 1) {
    // No need to reduce. Only copy tmp_out to out.
    scalar_t* out_ptr = out + seq_idx * num_heads * HEAD_SIZE + head_idx * HEAD_SIZE;
    const scalar_t* tmp_out_ptr = tmp_out + seq_idx * num_heads * max_num_partitions * HEAD_SIZE
                                          + head_idx * max_num_partitions * HEAD_SIZE;
    for (int i = threadIdx.x; i < HEAD_SIZE; i += blockDim.x) {
      out_ptr[i] = tmp_out_ptr[i];
    }
    // Terminate the thread block.
    return;
  }

  constexpr int NUM_WARPS = NUM_THREADS / WARP_SIZE;
  const int warp_idx = threadIdx.x / WARP_SIZE;
  const int lane = threadIdx.x % WARP_SIZE;

  // Size: 2 * num_partitions.
  extern __shared__ char shared_mem[];
  // Workspace for reduction.
  __shared__ float red_smem[2 * NUM_WARPS];

  // Load max logits to shared memory.
  float* shared_max_logits = reinterpret_cast<float*>(shared_mem);
  const float* max_logits_ptr = max_logits + seq_idx * num_heads * max_num_partitions
                                           + head_idx * max_num_partitions;
  float max_logit = -FLT_MAX;
  for (int i = threadIdx.x; i < num_partitions; i += blockDim.x) {
    const float l = max_logits_ptr[i];
    shared_max_logits[i] = l;
    max_logit = fmaxf(max_logit, l);
  }
  __syncthreads();

  // Get the global max logit.
  // Reduce within the warp.
#pragma unroll
  for (int mask = WARP_SIZE / 2; mask >= 1; mask /= 2) {
    max_logit = fmaxf(max_logit, VLLM_SHFL_XOR_SYNC(max_logit, mask));
  }
  if (lane == 0) {
    red_smem[warp_idx] = max_logit;
  }
  __syncthreads();
  // Reduce across warps.
  max_logit = lane < NUM_WARPS ? red_smem[lane] : -FLT_MAX;
#pragma unroll
  for (int mask = NUM_WARPS / 2; mask >= 1; mask /= 2) {
    max_logit = fmaxf(max_logit, VLLM_SHFL_XOR_SYNC(max_logit, mask));
  }
  // Broadcast the max value to all threads.
  max_logit = VLLM_SHFL_SYNC(max_logit, 0);

  // Load rescaled exp sums to shared memory.
  float* shared_exp_sums = reinterpret_cast<float*>(shared_mem + sizeof(float) * num_partitions);
  const float* exp_sums_ptr = exp_sums + seq_idx * num_heads * max_num_partitions
                                       + head_idx * max_num_partitions;
  float global_exp_sum = 0.0f;
  for (int i = threadIdx.x; i < num_partitions; i += blockDim.x) {
    float l = shared_max_logits[i];
    float rescaled_exp_sum = exp_sums_ptr[i] * expf(l - max_logit);
    global_exp_sum += rescaled_exp_sum;
    shared_exp_sums[i] = rescaled_exp_sum;
  }
  __syncthreads();
  global_exp_sum = block_sum<NUM_WARPS>(&red_smem[NUM_WARPS], global_exp_sum);
  const float inv_global_exp_sum = __fdividef(1.0f, global_exp_sum + 1e-6f);

  // Aggregate tmp_out to out.
  const scalar_t* tmp_out_ptr = tmp_out + seq_idx * num_heads * max_num_partitions * HEAD_SIZE
                                        + head_idx * max_num_partitions * HEAD_SIZE;
  scalar_t* out_ptr = out + seq_idx * num_heads * HEAD_SIZE + head_idx * HEAD_SIZE;
#pragma unroll
  for (int i = threadIdx.x; i < HEAD_SIZE; i += NUM_THREADS) {
    float acc = 0.0f;
    for (int j = 0; j < num_partitions; ++j) {
      acc += to_float(tmp_out_ptr[j * HEAD_SIZE + i]) * shared_exp_sums[j] * inv_global_exp_sum;
    }
    from_float(out_ptr[i], acc);
  }
}

} // namespace vllm

#define LAUNCH_PAGED_ATTENTION_V1(HEAD_SIZE)                                                  \
  VLLM_DevFuncAttribute_SET_MaxDynamicSharedMemorySize(                                       \
    ((void*)vllm::paged_attention_v1_kernel<T, CACHE_T, HEAD_SIZE, BLOCK_SIZE, NUM_THREADS,   \
      IS_FP8_E5M2_KV_CACHE>), shared_mem_size);                                               \
  vllm::paged_attention_v1_kernel<T, CACHE_T, HEAD_SIZE, BLOCK_SIZE, NUM_THREADS,             \
  IS_FP8_E5M2_KV_CACHE><<<grid, block, shared_mem_size, stream>>>(                            \
    out_ptr,                                                                                  \
    query_ptr,                                                                                \
    key_cache_ptr,                                                                            \
    value_cache_ptr,                                                                          \
    num_kv_heads,                                                                             \
    scale,                                                                                    \
    block_tables_ptr,                                                                         \
    context_lens_ptr,                                                                         \
    max_num_blocks_per_seq,                                                                   \
    alibi_slopes_ptr,                                                                         \
    q_stride,                                                                                 \
    kv_block_stride,                                                                          \
    kv_head_stride);

// TODO(woosuk): Tune NUM_THREADS.
template<
  typename T,
  typename CACHE_T,
  int BLOCK_SIZE,
  bool IS_FP8_E5M2_KV_CACHE,
  int NUM_THREADS = 128>
void paged_attention_v1_launcher(
  torch::Tensor& out,
  torch::Tensor& query,
  torch::Tensor& key_cache,
  torch::Tensor& value_cache,
  int num_kv_heads,
  float scale,
  torch::Tensor& block_tables,
  torch::Tensor& context_lens,
  int max_context_len,
  const c10::optional<torch::Tensor>& alibi_slopes) {
  int num_seqs = query.size(0);
  int num_heads = query.size(1);
  int head_size = query.size(2);
  int max_num_blocks_per_seq = block_tables.size(1);
  int q_stride = query.stride(0);
  int kv_block_stride = key_cache.stride(0);
  int kv_head_stride = key_cache.stride(1);

  int thread_group_size = MAX(WARP_SIZE / BLOCK_SIZE, 1);
  assert(head_size % thread_group_size == 0);

  // NOTE: alibi_slopes is optional.
  const float* alibi_slopes_ptr = alibi_slopes ?
    reinterpret_cast<const float*>(alibi_slopes.value().data_ptr())
    : nullptr;

  T* out_ptr = reinterpret_cast<T*>(out.data_ptr());
  T* query_ptr = reinterpret_cast<T*>(query.data_ptr());
  CACHE_T* key_cache_ptr = reinterpret_cast<CACHE_T*>(key_cache.data_ptr());
  CACHE_T* value_cache_ptr = reinterpret_cast<CACHE_T*>(value_cache.data_ptr());
  int* block_tables_ptr = block_tables.data_ptr<int>();
  int* context_lens_ptr = context_lens.data_ptr<int>();

  constexpr int NUM_WARPS = NUM_THREADS / WARP_SIZE;
  int padded_max_context_len = DIVIDE_ROUND_UP(max_context_len, BLOCK_SIZE) * BLOCK_SIZE;
  int logits_size = padded_max_context_len * sizeof(float);
  int outputs_size = (NUM_WARPS / 2) * head_size * sizeof(float);
  // Python-side check in vllm.worker.worker._check_if_can_support_max_seq_len
  // Keep that in sync with the logic here!
  int shared_mem_size = std::max(logits_size, outputs_size);

  dim3 grid(num_heads, num_seqs, 1);
  dim3 block(NUM_THREADS);
  const at::cuda::OptionalCUDAGuard device_guard(device_of(query));
  const cudaStream_t stream = at::cuda::getCurrentCUDAStream();
  switch (head_size) {
    // NOTE(woosuk): To reduce the compilation time, we only compile for the
    // head sizes that we use in the model. However, we can easily extend this
    // to support any head size which is a multiple of 16.
    case 64:
      LAUNCH_PAGED_ATTENTION_V1(64);
      break;
    case 80:
      LAUNCH_PAGED_ATTENTION_V1(80);
      break;
    case 96:
      LAUNCH_PAGED_ATTENTION_V1(96);
      break;
    case 112:
      LAUNCH_PAGED_ATTENTION_V1(112);
      break;
    case 128:
      LAUNCH_PAGED_ATTENTION_V1(128);
      break;
    case 256:
      LAUNCH_PAGED_ATTENTION_V1(256);
      break;
    default:
      TORCH_CHECK(false, "Unsupported head size: ", head_size);
      break;
  }
}

#define CALL_V1_LAUNCHER(T, CACHE_T, BLOCK_SIZE, IS_FP8_E5M2_KV_CACHE)       \
  paged_attention_v1_launcher<T, CACHE_T, BLOCK_SIZE, IS_FP8_E5M2_KV_CACHE>( \
    out,                                                                     \
    query,                                                                   \
    key_cache,                                                               \
    value_cache,                                                             \
    num_kv_heads,                                                            \
    scale,                                                                   \
    block_tables,                                                            \
    context_lens,                                                            \
    max_context_len,                                                         \
    alibi_slopes);

// NOTE(woosuk): To reduce the compilation time, we omitted block sizes
// 1, 2, 4, 64, 128, 256.
#define CALL_V1_LAUNCHER_BLOCK_SIZE(T, CACHE_T, IS_FP8_E5M2_KV_CACHE) \
  switch (block_size) {                                               \
    case 8:                                                           \
      CALL_V1_LAUNCHER(T, CACHE_T, 8, IS_FP8_E5M2_KV_CACHE);          \
      break;                                                          \
    case 16:                                                          \
      CALL_V1_LAUNCHER(T, CACHE_T, 16, IS_FP8_E5M2_KV_CACHE);         \
      break;                                                          \
    case 32:                                                          \
      CALL_V1_LAUNCHER(T, CACHE_T, 32, IS_FP8_E5M2_KV_CACHE);         \
      break;                                                          \
    default:                                                          \
      TORCH_CHECK(false, "Unsupported block size: ", block_size);     \
      break;                                                          \
  }

void paged_attention_v1(
  torch::Tensor& out,             // [num_seqs, num_heads, head_size]
  torch::Tensor& query,           // [num_seqs, num_heads, head_size]
  torch::Tensor& key_cache,       // [num_blocks, num_heads, head_size/x, block_size, x]
  torch::Tensor& value_cache,     // [num_blocks, num_heads, head_size, block_size]
  int num_kv_heads,               // [num_heads]
  float scale,
  torch::Tensor& block_tables,    // [num_seqs, max_num_blocks_per_seq]
  torch::Tensor& context_lens,    // [num_seqs]
  int block_size,
  int max_context_len,
  const c10::optional<torch::Tensor>& alibi_slopes,
  const std::string& kv_cache_dtype) {
  if (kv_cache_dtype == "auto") {
    if (query.dtype() == at::ScalarType::Float) {
      CALL_V1_LAUNCHER_BLOCK_SIZE(float, float, false);
    } else if (query.dtype() == at::ScalarType::Half) {
      CALL_V1_LAUNCHER_BLOCK_SIZE(uint16_t, uint16_t, false);
    } else if (query.dtype() == at::ScalarType::BFloat16) {
      CALL_V1_LAUNCHER_BLOCK_SIZE(__nv_bfloat16, __nv_bfloat16, false);
<<<<<<< HEAD
=======
    } else {
      TORCH_CHECK(false, "Unsupported data type: ", query.dtype());
    }
  } else if (kv_cache_dtype == "fp8_e5m2") {
    if (query.dtype() == at::ScalarType::Float) {
      CALL_V1_LAUNCHER_BLOCK_SIZE(float, uint8_t, true);
    } else if (query.dtype() == at::ScalarType::Half) {
      CALL_V1_LAUNCHER_BLOCK_SIZE(uint16_t, uint8_t, true);
    } else if (query.dtype() == at::ScalarType::BFloat16) {
      CALL_V1_LAUNCHER_BLOCK_SIZE(__nv_bfloat16, uint8_t, true);
>>>>>>> 73b1705e
    } else {
      TORCH_CHECK(false, "Unsupported data type: ", query.dtype());
    }
  } else {
    TORCH_CHECK(false, "Unsupported data type of kv cache: ", kv_cache_dtype);
  }
}

#define LAUNCH_PAGED_ATTENTION_V2(HEAD_SIZE)                                                  \
  vllm::paged_attention_v2_kernel<T, CACHE_T, HEAD_SIZE, BLOCK_SIZE, NUM_THREADS,             \
  IS_FP8_E5M2_KV_CACHE, PARTITION_SIZE>                                                       \
  <<<grid, block, shared_mem_size, stream>>>(                                                 \
    exp_sums_ptr,                                                                             \
    max_logits_ptr,                                                                           \
    tmp_out_ptr,                                                                              \
    query_ptr,                                                                                \
    key_cache_ptr,                                                                            \
    value_cache_ptr,                                                                          \
    num_kv_heads,                                                                             \
    scale,                                                                                    \
    block_tables_ptr,                                                                         \
    context_lens_ptr,                                                                         \
    max_num_blocks_per_seq,                                                                   \
    alibi_slopes_ptr,                                                                         \
    q_stride,                                                                                 \
    kv_block_stride,                                                                          \
    kv_head_stride);                                                                          \
  vllm::paged_attention_v2_reduce_kernel<T, HEAD_SIZE, NUM_THREADS, PARTITION_SIZE>           \
  <<<reduce_grid, block, reduce_shared_mem_size, stream>>>(                                   \
    out_ptr,                                                                                  \
    exp_sums_ptr,                                                                             \
    max_logits_ptr,                                                                           \
    tmp_out_ptr,                                                                              \
    context_lens_ptr,                                                                         \
    max_num_partitions);

template<
  typename T,
  typename CACHE_T,
  int BLOCK_SIZE,
  bool IS_FP8_E5M2_KV_CACHE,
  int NUM_THREADS = 128,
  int PARTITION_SIZE = 512>
void paged_attention_v2_launcher(
  torch::Tensor& out,
  torch::Tensor& exp_sums,
  torch::Tensor& max_logits,
  torch::Tensor& tmp_out,
  torch::Tensor& query,
  torch::Tensor& key_cache,
  torch::Tensor& value_cache,
  int num_kv_heads,
  float scale,
  torch::Tensor& block_tables,
  torch::Tensor& context_lens,
  int max_context_len,
  const c10::optional<torch::Tensor>& alibi_slopes) {
  int num_seqs = query.size(0);
  int num_heads = query.size(1);
  int head_size = query.size(2);
  int max_num_blocks_per_seq = block_tables.size(1);
  int q_stride = query.stride(0);
  int kv_block_stride = key_cache.stride(0);
  int kv_head_stride = key_cache.stride(1);

  int thread_group_size = MAX(WARP_SIZE / BLOCK_SIZE, 1);
  assert(head_size % thread_group_size == 0);

  // NOTE: alibi_slopes is optional.
  const float* alibi_slopes_ptr = alibi_slopes ?
    reinterpret_cast<const float*>(alibi_slopes.value().data_ptr())
    : nullptr;

  T* out_ptr = reinterpret_cast<T*>(out.data_ptr());
  float* exp_sums_ptr = reinterpret_cast<float*>(exp_sums.data_ptr());
  float* max_logits_ptr = reinterpret_cast<float*>(max_logits.data_ptr());
  T* tmp_out_ptr = reinterpret_cast<T*>(tmp_out.data_ptr());
  T* query_ptr = reinterpret_cast<T*>(query.data_ptr());
  CACHE_T* key_cache_ptr = reinterpret_cast<CACHE_T*>(key_cache.data_ptr());
  CACHE_T* value_cache_ptr = reinterpret_cast<CACHE_T*>(value_cache.data_ptr());
  int* block_tables_ptr = block_tables.data_ptr<int>();
  int* context_lens_ptr = context_lens.data_ptr<int>();

  constexpr int NUM_WARPS = NUM_THREADS / WARP_SIZE;
  int max_num_partitions = DIVIDE_ROUND_UP(max_context_len, PARTITION_SIZE);
  int logits_size = PARTITION_SIZE * sizeof(float);
  int outputs_size = (NUM_WARPS / 2) * head_size * sizeof(float);

  // For paged attention v2 kernel.
  dim3 grid(num_heads, num_seqs, max_num_partitions);
  int shared_mem_size = std::max(logits_size, outputs_size);
  // For paged attention v2 reduce kernel.
  dim3 reduce_grid(num_heads, num_seqs);
  int reduce_shared_mem_size = 2 * max_num_partitions * sizeof(float);

  dim3 block(NUM_THREADS);
  const at::cuda::OptionalCUDAGuard device_guard(device_of(query));
  const cudaStream_t stream = at::cuda::getCurrentCUDAStream();
  switch (head_size) {
    // NOTE(woosuk): To reduce the compilation time, we only compile for the
    // head sizes that we use in the model. However, we can easily extend this
    // to support any head size which is a multiple of 16.
    case 64:
      LAUNCH_PAGED_ATTENTION_V2(64);
      break;
    case 80:
      LAUNCH_PAGED_ATTENTION_V2(80);
      break;
    case 96:
      LAUNCH_PAGED_ATTENTION_V2(96);
      break;
    case 112:
      LAUNCH_PAGED_ATTENTION_V2(112);
      break;
    case 128:
      LAUNCH_PAGED_ATTENTION_V2(128);
      break;
    case 256:
      LAUNCH_PAGED_ATTENTION_V2(256);
      break;
    default:
      TORCH_CHECK(false, "Unsupported head size: ", head_size);
      break;
  }
}

#define CALL_V2_LAUNCHER(T, CACHE_T, BLOCK_SIZE, IS_FP8_E5M2_KV_CACHE)           \
  paged_attention_v2_launcher<T, CACHE_T, BLOCK_SIZE, IS_FP8_E5M2_KV_CACHE>(     \
    out,                                                                         \
    exp_sums,                                                                    \
    max_logits,                                                                  \
    tmp_out,                                                                     \
    query,                                                                       \
    key_cache,                                                                   \
    value_cache,                                                                 \
    num_kv_heads,                                                                \
    scale,                                                                       \
    block_tables,                                                                \
    context_lens,                                                                \
    max_context_len,                                                             \
    alibi_slopes);

// NOTE(woosuk): To reduce the compilation time, we omitted block sizes
// 1, 2, 4, 64, 128, 256.
#define CALL_V2_LAUNCHER_BLOCK_SIZE(T, CACHE_T, IS_FP8_E5M2_KV_CACHE)       \
  switch (block_size) {                                                     \
    case 8:                                                                 \
      CALL_V2_LAUNCHER(T, CACHE_T, 8, IS_FP8_E5M2_KV_CACHE);                \
      break;                                                                \
    case 16:                                                                \
      CALL_V2_LAUNCHER(T, CACHE_T, 16, IS_FP8_E5M2_KV_CACHE);               \
      break;                                                                \
    case 32:                                                                \
      CALL_V2_LAUNCHER(T, CACHE_T, 32, IS_FP8_E5M2_KV_CACHE);               \
      break;                                                                \
    default:                                                                \
      TORCH_CHECK(false, "Unsupported block size: ", block_size);           \
      break;                                                                \
  }

void paged_attention_v2(
  torch::Tensor& out,             // [num_seqs, num_heads, head_size]
  torch::Tensor& exp_sums,        // [num_seqs, num_heads, max_num_partitions]
  torch::Tensor& max_logits,      // [num_seqs, num_heads, max_num_partitions]
  torch::Tensor& tmp_out,         // [num_seqs, num_heads, max_num_partitions, head_size]
  torch::Tensor& query,           // [num_seqs, num_heads, head_size]
  torch::Tensor& key_cache,       // [num_blocks, num_heads, head_size/x, block_size, x]
  torch::Tensor& value_cache,     // [num_blocks, num_heads, head_size, block_size]
  int num_kv_heads,               // [num_heads]
  float scale,
  torch::Tensor& block_tables,    // [num_seqs, max_num_blocks_per_seq]
  torch::Tensor& context_lens,    // [num_seqs]
  int block_size,
  int max_context_len,
  const c10::optional<torch::Tensor>& alibi_slopes,
  const std::string& kv_cache_dtype) {
  if (kv_cache_dtype == "auto") {
    if (query.dtype() == at::ScalarType::Float) {
      CALL_V2_LAUNCHER_BLOCK_SIZE(float, float, false);
    } else if (query.dtype() == at::ScalarType::Half) {
      CALL_V2_LAUNCHER_BLOCK_SIZE(uint16_t, uint16_t, false);
    } else if (query.dtype() == at::ScalarType::BFloat16) {
      CALL_V2_LAUNCHER_BLOCK_SIZE(__nv_bfloat16, __nv_bfloat16, false);
<<<<<<< HEAD
=======
    } else {
      TORCH_CHECK(false, "Unsupported data type: ", query.dtype());
    }
  } else if (kv_cache_dtype == "fp8_e5m2") {
    if (query.dtype() == at::ScalarType::Float) {
      CALL_V2_LAUNCHER_BLOCK_SIZE(float, uint8_t, true);
    } else if (query.dtype() == at::ScalarType::Half) {
      CALL_V2_LAUNCHER_BLOCK_SIZE(uint16_t, uint8_t, true);
    } else if (query.dtype() == at::ScalarType::BFloat16) {
      CALL_V2_LAUNCHER_BLOCK_SIZE(__nv_bfloat16, uint8_t, true);
>>>>>>> 73b1705e
    } else {
      TORCH_CHECK(false, "Unsupported data type: ", query.dtype());
    }
  } else {
    TORCH_CHECK(false, "Unsupported data type of kv cache: ", kv_cache_dtype);
  }
}

#undef WARP_SIZE
#undef MAX
#undef MIN
#undef DIVIDE_ROUND_UP<|MERGE_RESOLUTION|>--- conflicted
+++ resolved
@@ -736,11 +736,6 @@
       CALL_V1_LAUNCHER_BLOCK_SIZE(uint16_t, uint16_t, false);
     } else if (query.dtype() == at::ScalarType::BFloat16) {
       CALL_V1_LAUNCHER_BLOCK_SIZE(__nv_bfloat16, __nv_bfloat16, false);
-<<<<<<< HEAD
-=======
-    } else {
-      TORCH_CHECK(false, "Unsupported data type: ", query.dtype());
-    }
   } else if (kv_cache_dtype == "fp8_e5m2") {
     if (query.dtype() == at::ScalarType::Float) {
       CALL_V1_LAUNCHER_BLOCK_SIZE(float, uint8_t, true);
@@ -748,7 +743,6 @@
       CALL_V1_LAUNCHER_BLOCK_SIZE(uint16_t, uint8_t, true);
     } else if (query.dtype() == at::ScalarType::BFloat16) {
       CALL_V1_LAUNCHER_BLOCK_SIZE(__nv_bfloat16, uint8_t, true);
->>>>>>> 73b1705e
     } else {
       TORCH_CHECK(false, "Unsupported data type: ", query.dtype());
     }
@@ -932,11 +926,6 @@
       CALL_V2_LAUNCHER_BLOCK_SIZE(uint16_t, uint16_t, false);
     } else if (query.dtype() == at::ScalarType::BFloat16) {
       CALL_V2_LAUNCHER_BLOCK_SIZE(__nv_bfloat16, __nv_bfloat16, false);
-<<<<<<< HEAD
-=======
-    } else {
-      TORCH_CHECK(false, "Unsupported data type: ", query.dtype());
-    }
   } else if (kv_cache_dtype == "fp8_e5m2") {
     if (query.dtype() == at::ScalarType::Float) {
       CALL_V2_LAUNCHER_BLOCK_SIZE(float, uint8_t, true);
@@ -944,7 +933,6 @@
       CALL_V2_LAUNCHER_BLOCK_SIZE(uint16_t, uint8_t, true);
     } else if (query.dtype() == at::ScalarType::BFloat16) {
       CALL_V2_LAUNCHER_BLOCK_SIZE(__nv_bfloat16, uint8_t, true);
->>>>>>> 73b1705e
     } else {
       TORCH_CHECK(false, "Unsupported data type: ", query.dtype());
     }
