/*
 * Adapted from
 * https://github.com/NVIDIA/FasterTransformer/blob/release/v5.3_tag/src/fastertransformer/kernels/decoder_masked_multihead_attention/decoder_masked_multihead_attention_template.hpp
 * and
 * https://github.com/NVIDIA/FasterTransformer/blob/release/v5.3_tag/src/fastertransformer/kernels/decoder_masked_multihead_attention_utils.h
 * Copyright (c) 2023, The vLLM team.
 * Copyright (c) 2020-2023, NVIDIA CORPORATION.  All rights reserved.
 *
 * Licensed under the Apache License, Version 2.0 (the "License");
 * you may not use this file except in compliance with the License.
 * You may obtain a copy of the License at
 *
 *     http://www.apache.org/licenses/LICENSE-2.0
 *
 * Unless required by applicable law or agreed to in writing, software
 * distributed under the License is distributed on an "AS IS" BASIS,
 * WITHOUT WARRANTIES OR CONDITIONS OF ANY KIND, either express or implied.
 * See the License for the specific language governing permissions and
 * limitations under the License.
 */
#pragma once

#include "attention_generic.cuh"
#include "dtype_float32.cuh"

#ifndef USE_ROCM
  #include <cuda_bf16.h>
  #include <cuda_fp16.h>
#else
  #include <hip/hip_bf16.h>
  #include <hip/hip_fp16.h>

typedef __hip_bfloat162 __nv_bfloat162;
typedef __hip_bfloat16 __nv_bfloat16;
#endif

#include <stdint.h>

namespace vllm {

// Define custom BF16 vector data types.
struct bf16_4_t {
  __nv_bfloat162 x;
  __nv_bfloat162 y;
};

struct bf16_8_t {
  __nv_bfloat162 x;
  __nv_bfloat162 y;
  __nv_bfloat162 z;
  __nv_bfloat162 w;
};

// BF16 vector types for Q, K, V.
template <>
struct Vec<__nv_bfloat16, 1> {
  using Type = __nv_bfloat16;
};
template <>
struct Vec<__nv_bfloat16, 2> {
  using Type = __nv_bfloat162;
};
template <>
struct Vec<__nv_bfloat16, 4> {
  using Type = bf16_4_t;
};
template <>
struct Vec<__nv_bfloat16, 8> {
  using Type = bf16_8_t;
};

// FP32 accumulator vector types corresponding to Vec.
template <>
struct FloatVec<__nv_bfloat16> {
  using Type = float;
};
template <>
struct FloatVec<__nv_bfloat162> {
  using Type = float2;
};
template <>
struct FloatVec<bf16_4_t> {
  using Type = Float4_;
};
template <>
struct FloatVec<bf16_8_t> {
  using Type = Float8_;
};

// Utility functions for type conversions.
inline __device__ float2 bf1622float2(const __nv_bfloat162 val) {
// #if defined(__CUDA_ARCH__) && __CUDA_ARCH__ < 800
//   assert(false);
// #else
  return __bfloat1622float2(val);
// #endif
}

inline __device__ __nv_bfloat162 bf162bf162(const __nv_bfloat16 val) {
// #if defined(__CUDA_ARCH__) && __CUDA_ARCH__ < 800
//   assert(false);
// #else
  return __bfloat162bfloat162(val);
// #endif
}

// Vector addition.
inline __device__ __nv_bfloat16 add(__nv_bfloat16 a, __nv_bfloat16 b) {
// #if defined(__CUDA_ARCH__) && __CUDA_ARCH__ < 800
//   assert(false);
// #else
  #ifndef USE_ROCM
  return a + b;
  #else
  return __hadd(a, b);
  #endif
// #endif
}

inline __device__ __nv_bfloat162 add(__nv_bfloat162 a, __nv_bfloat162 b) {
// #if defined(__CUDA_ARCH__) && __CUDA_ARCH__ < 800
//   assert(false);
// #else
  return __hadd2(a, b);
// #endif
}

inline __device__ bf16_4_t add(bf16_4_t a, bf16_4_t b) {
  bf16_4_t c;
  c.x = add(a.x, b.x);
  c.y = add(a.y, b.y);
  return c;
}

inline __device__ bf16_8_t add(bf16_8_t a, bf16_8_t b) {
  bf16_8_t c;
  c.x = add(a.x, b.x);
  c.y = add(a.y, b.y);
  c.z = add(a.z, b.z);
  c.w = add(a.w, b.w);
  return c;
}

inline __device__ float2 add(__nv_bfloat162 a, float2 fb) {
  float2 fa = bf1622float2(a);
  return add(fa, fb);
}

inline __device__ Float4_ add(bf16_4_t a, Float4_ fb) {
  Float4_ fc;
  fc.x = add(a.x, fb.x);
  fc.y = add(a.y, fb.y);
  return fc;
}

inline __device__ Float8_ add(bf16_8_t a, Float8_ fb) {
  Float8_ fc;
  fc.x = add(a.x, fb.x);
  fc.y = add(a.y, fb.y);
  fc.z = add(a.z, fb.z);
  fc.w = add(a.w, fb.w);
  return fc;
}

// Vector multiplication.
template <>
inline __device__ __nv_bfloat16 mul(__nv_bfloat16 a, __nv_bfloat16 b) {
// #if defined(__CUDA_ARCH__) && __CUDA_ARCH__ < 800
//   assert(false);
// #else
  return __hmul(a, b);
// #endif
}

template <>
inline __device__ __nv_bfloat162 mul(__nv_bfloat162 a, __nv_bfloat162 b) {
// #if defined(__CUDA_ARCH__) && __CUDA_ARCH__ < 800
//   assert(false);
// #else
  return __hmul2(a, b);
// #endif
}

template <>
inline __device__ __nv_bfloat162 mul(__nv_bfloat16 a, __nv_bfloat162 b) {
  return mul<__nv_bfloat162, __nv_bfloat162, __nv_bfloat162>(bf162bf162(a), b);
}

template <>
inline __device__ bf16_4_t mul(bf16_4_t a, bf16_4_t b) {
  bf16_4_t c;
  c.x = mul<__nv_bfloat162, __nv_bfloat162, __nv_bfloat162>(a.x, b.x);
  c.y = mul<__nv_bfloat162, __nv_bfloat162, __nv_bfloat162>(a.y, b.y);
  return c;
}

template <>
inline __device__ bf16_4_t mul(__nv_bfloat16 a, bf16_4_t b) {
  __nv_bfloat162 s = bf162bf162(a);
  bf16_4_t c;
  c.x = mul<__nv_bfloat162, __nv_bfloat162, __nv_bfloat162>(s, b.x);
  c.y = mul<__nv_bfloat162, __nv_bfloat162, __nv_bfloat162>(s, b.y);
  return c;
}

template <>
inline __device__ bf16_8_t mul(bf16_8_t a, bf16_8_t b) {
  bf16_8_t c;
  c.x = mul<__nv_bfloat162, __nv_bfloat162, __nv_bfloat162>(a.x, b.x);
  c.y = mul<__nv_bfloat162, __nv_bfloat162, __nv_bfloat162>(a.y, b.y);
  c.z = mul<__nv_bfloat162, __nv_bfloat162, __nv_bfloat162>(a.z, b.z);
  c.w = mul<__nv_bfloat162, __nv_bfloat162, __nv_bfloat162>(a.w, b.w);
  return c;
}

template <>
inline __device__ bf16_8_t mul(__nv_bfloat16 a, bf16_8_t b) {
  __nv_bfloat162 s = bf162bf162(a);
  bf16_8_t c;
  c.x = mul<__nv_bfloat162, __nv_bfloat162, __nv_bfloat162>(s, b.x);
  c.y = mul<__nv_bfloat162, __nv_bfloat162, __nv_bfloat162>(s, b.y);
  c.z = mul<__nv_bfloat162, __nv_bfloat162, __nv_bfloat162>(s, b.z);
  c.w = mul<__nv_bfloat162, __nv_bfloat162, __nv_bfloat162>(s, b.w);
  return c;
}

template <>
inline __device__ float mul(__nv_bfloat16 a, __nv_bfloat16 b) {
  float fa = __bfloat162float(a);
  float fb = __bfloat162float(b);
  return fa * fb;
}

template <>
inline __device__ float2 mul(__nv_bfloat162 a, __nv_bfloat162 b) {
  float2 fa = bf1622float2(a);
  float2 fb = bf1622float2(b);
  return mul<float2, float2, float2>(fa, fb);
}

template <>
inline __device__ float2 mul(__nv_bfloat16 a, __nv_bfloat162 b) {
  return mul<float2, __nv_bfloat162, __nv_bfloat162>(bf162bf162(a), b);
}

template <>
inline __device__ Float4_ mul(bf16_4_t a, bf16_4_t b) {
  Float4_ fc;
  fc.x = mul<float2, __nv_bfloat162, __nv_bfloat162>(a.x, b.x);
  fc.y = mul<float2, __nv_bfloat162, __nv_bfloat162>(a.y, b.y);
  return fc;
}

template <>
inline __device__ Float4_ mul(__nv_bfloat16 a, bf16_4_t b) {
  __nv_bfloat162 s = bf162bf162(a);
  Float4_ fc;
  fc.x = mul<float2, __nv_bfloat162, __nv_bfloat162>(s, b.x);
  fc.y = mul<float2, __nv_bfloat162, __nv_bfloat162>(s, b.y);
  return fc;
}

template <>
inline __device__ Float8_ mul(bf16_8_t a, bf16_8_t b) {
  Float8_ fc;
  fc.x = mul<float2, __nv_bfloat162, __nv_bfloat162>(a.x, b.x);
  fc.y = mul<float2, __nv_bfloat162, __nv_bfloat162>(a.y, b.y);
  fc.z = mul<float2, __nv_bfloat162, __nv_bfloat162>(a.z, b.z);
  fc.w = mul<float2, __nv_bfloat162, __nv_bfloat162>(a.w, b.w);
  return fc;
}

template <>
inline __device__ Float8_ mul(__nv_bfloat16 a, bf16_8_t b) {
  __nv_bfloat162 s = bf162bf162(a);
  Float8_ fc;
  fc.x = mul<float2, __nv_bfloat162, __nv_bfloat162>(s, b.x);
  fc.y = mul<float2, __nv_bfloat162, __nv_bfloat162>(s, b.y);
  fc.z = mul<float2, __nv_bfloat162, __nv_bfloat162>(s, b.z);
  fc.w = mul<float2, __nv_bfloat162, __nv_bfloat162>(s, b.w);
  return fc;
}

// Vector fused multiply-add.
<<<<<<< HEAD
inline __device__ __nv_bfloat162 fma(__nv_bfloat162 a, __nv_bfloat162 b, __nv_bfloat162 c) {
// #if defined(__CUDA_ARCH__) && __CUDA_ARCH__ < 800
//   assert(false);
// #else
=======
inline __device__ __nv_bfloat162 fma(__nv_bfloat162 a, __nv_bfloat162 b,
                                     __nv_bfloat162 c) {
#if defined(__CUDA_ARCH__) && __CUDA_ARCH__ < 800
  assert(false);
#else
>>>>>>> e9d3aa04
  return __hfma2(a, b, c);
// #endif
}

<<<<<<< HEAD
inline __device__ __nv_bfloat162 fma(__nv_bfloat16 a, __nv_bfloat162 b, __nv_bfloat162 c) {
// #if defined(__CUDA_ARCH__) && __CUDA_ARCH__ < 800
//   assert(false);
// #else
=======
inline __device__ __nv_bfloat162 fma(__nv_bfloat16 a, __nv_bfloat162 b,
                                     __nv_bfloat162 c) {
#if defined(__CUDA_ARCH__) && __CUDA_ARCH__ < 800
  assert(false);
#else
>>>>>>> e9d3aa04
  return __hfma2(bf162bf162(a), b, c);
// #endif
}

inline __device__ bf16_4_t fma(bf16_4_t a, bf16_4_t b, bf16_4_t c) {
  bf16_4_t d;
  d.x = fma(a.x, b.x, c.x);
  d.y = fma(a.y, b.y, c.y);
  return d;
}

inline __device__ bf16_4_t fma(__nv_bfloat16 a, bf16_4_t b, bf16_4_t c) {
  __nv_bfloat162 s = bf162bf162(a);
  bf16_4_t d;
  d.x = fma(s, b.x, c.x);
  d.y = fma(s, b.y, c.y);
  return d;
}

inline __device__ bf16_8_t fma(bf16_8_t a, bf16_8_t b, bf16_8_t c) {
  bf16_8_t d;
  d.x = fma(a.x, b.x, c.x);
  d.y = fma(a.y, b.y, c.y);
  d.z = fma(a.z, b.z, c.z);
  d.w = fma(a.w, b.w, c.w);
  return d;
}

inline __device__ bf16_8_t fma(__nv_bfloat16 a, bf16_8_t b, bf16_8_t c) {
  __nv_bfloat162 s = bf162bf162(a);
  bf16_8_t d;
  d.x = fma(s, b.x, c.x);
  d.y = fma(s, b.y, c.y);
  d.z = fma(s, b.z, c.z);
  d.w = fma(s, b.w, c.w);
  return d;
}

inline __device__ float fma(__nv_bfloat16 a, __nv_bfloat16 b, float fc) {
  return __bfloat162float(a) * __bfloat162float(b) + fc;
}

inline __device__ float2 fma(__nv_bfloat162 a, __nv_bfloat162 b, float2 fc) {
  float2 fa = bf1622float2(a);
  float2 fb = bf1622float2(b);
  return fma(fa, fb, fc);
}

inline __device__ float2 fma(__nv_bfloat16 a, __nv_bfloat162 b, float2 fc) {
  return fma(bf162bf162(a), b, fc);
}

inline __device__ Float4_ fma(bf16_4_t a, bf16_4_t b, Float4_ fc) {
  Float4_ fd;
  fd.x = fma(a.x, b.x, fc.x);
  fd.y = fma(a.y, b.y, fc.y);
  return fd;
}

inline __device__ Float4_ fma(__nv_bfloat16 a, bf16_4_t b, Float4_ fc) {
  __nv_bfloat162 s = bf162bf162(a);
  Float4_ fd;
  fd.x = fma(s, b.x, fc.x);
  fd.y = fma(s, b.y, fc.y);
  return fd;
}

inline __device__ Float8_ fma(bf16_8_t a, bf16_8_t b, Float8_ fc) {
  Float8_ fd;
  fd.x = fma(a.x, b.x, fc.x);
  fd.y = fma(a.y, b.y, fc.y);
  fd.z = fma(a.z, b.z, fc.z);
  fd.w = fma(a.w, b.w, fc.w);
  return fd;
}

inline __device__ Float8_ fma(__nv_bfloat16 a, bf16_8_t b, Float8_ fc) {
  __nv_bfloat162 s = bf162bf162(a);
  Float8_ fd;
  fd.x = fma(s, b.x, fc.x);
  fd.y = fma(s, b.y, fc.y);
  fd.z = fma(s, b.z, fc.z);
  fd.w = fma(s, b.w, fc.w);
  return fd;
}

// Vector sum.
template <>
inline __device__ float sum(__nv_bfloat16 v) {
  return __bfloat162float(v);
}

template <>
inline __device__ float sum(__nv_bfloat162 v) {
  float2 vf = bf1622float2(v);
  return vf.x + vf.y;
}

template <>
inline __device__ float sum(bf16_4_t v) {
  return sum(v.x) + sum(v.y);
}

template <>
inline __device__ float sum(bf16_8_t v) {
  return sum(v.x) + sum(v.y) + sum(v.z) + sum(v.w);
}

// From float32 to bfloat16.
inline __device__ void from_float(__nv_bfloat16& dst, float src) {
  dst = __float2bfloat16(src);
}

inline __device__ void from_float(__nv_bfloat162& dst, float2 src) {
// #if defined(__CUDA_ARCH__) && __CUDA_ARCH__ < 800
//   assert(false);
// #else
  dst = __float22bfloat162_rn(src);
// #endif
}

inline __device__ void from_float(bf16_4_t& dst, Float4_ src) {
// #if defined(__CUDA_ARCH__) && __CUDA_ARCH__ < 800
//   assert(false);
// #else
  dst.x = __float22bfloat162_rn(src.x);
  dst.y = __float22bfloat162_rn(src.y);
// #endif
}

inline __device__ void from_float(bf16_8_t& dst, Float8_ src) {
// #if defined(__CUDA_ARCH__) && __CUDA_ARCH__ < 800
//   assert(false);
// #else
  dst.x = __float22bfloat162_rn(src.x);
  dst.y = __float22bfloat162_rn(src.y);
  dst.z = __float22bfloat162_rn(src.z);
  dst.w = __float22bfloat162_rn(src.w);
// #endif
}

// From bfloat16 to float32.
inline __device__ float to_float(__nv_bfloat16 u) {
  return __bfloat162float(u);
}

// Zero-out a variable.
inline __device__ void zero(__nv_bfloat16& dst) {
// #if defined(__CUDA_ARCH__) && __CUDA_ARCH__ < 800
//   assert(false);
// #else
  // Same as CUDART_ZERO_BF16 introduced in CUDA 12.2.
  dst = __ushort_as_bfloat16((unsigned short)0x0000U);
// #endif
}

}  // namespace vllm<|MERGE_RESOLUTION|>--- conflicted
+++ resolved
@@ -282,34 +282,20 @@
 }
 
 // Vector fused multiply-add.
-<<<<<<< HEAD
-inline __device__ __nv_bfloat162 fma(__nv_bfloat162 a, __nv_bfloat162 b, __nv_bfloat162 c) {
-// #if defined(__CUDA_ARCH__) && __CUDA_ARCH__ < 800
-//   assert(false);
-// #else
-=======
 inline __device__ __nv_bfloat162 fma(__nv_bfloat162 a, __nv_bfloat162 b,
                                      __nv_bfloat162 c) {
-#if defined(__CUDA_ARCH__) && __CUDA_ARCH__ < 800
-  assert(false);
-#else
->>>>>>> e9d3aa04
+// #if defined(__CUDA_ARCH__) && __CUDA_ARCH__ < 800
+//   assert(false);
+// #else
   return __hfma2(a, b, c);
 // #endif
 }
 
-<<<<<<< HEAD
-inline __device__ __nv_bfloat162 fma(__nv_bfloat16 a, __nv_bfloat162 b, __nv_bfloat162 c) {
-// #if defined(__CUDA_ARCH__) && __CUDA_ARCH__ < 800
-//   assert(false);
-// #else
-=======
 inline __device__ __nv_bfloat162 fma(__nv_bfloat16 a, __nv_bfloat162 b,
                                      __nv_bfloat162 c) {
-#if defined(__CUDA_ARCH__) && __CUDA_ARCH__ < 800
-  assert(false);
-#else
->>>>>>> e9d3aa04
+// #if defined(__CUDA_ARCH__) && __CUDA_ARCH__ < 800
+//   assert(false);
+// #else
   return __hfma2(bf162bf162(a), b, c);
 // #endif
 }
