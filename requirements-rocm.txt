# Common dependencies
-r requirements-common.txt

# Dependencies for AMD GPUs
<<<<<<< HEAD
ray == 2.9.1
=======
ray >= 2.10.0
pytest-asyncio
>>>>>>> e9d3aa04
<|MERGE_RESOLUTION|>--- conflicted
+++ resolved
@@ -2,9 +2,6 @@
 -r requirements-common.txt
 
 # Dependencies for AMD GPUs
-<<<<<<< HEAD
 ray == 2.9.1
-=======
-ray >= 2.10.0
-pytest-asyncio
->>>>>>> e9d3aa04
+# ray >= 2.10.0
+pytest-asyncio