--- conflicted
+++ resolved
@@ -103,20 +103,12 @@
                 logprob = sample_logprob.logprob
                 torch.testing.assert_close(logprob,
                                            hf_logprob[i][-1][token_id].item(),
-<<<<<<< HEAD
                                            atol=1e-1,
                                            rtol=1e-1)
-                assert isinstance(sample_logprob.decoded_token, str), (
-                    "The token should be decoded by the time it is returned "
-                    " to the user.")
-=======
-                                           atol=1e-2,
-                                           rtol=1e-2)
                 if detokenize:
                     assert isinstance(sample_logprob.decoded_token, str), (
                         "The token should be decoded by the time it is returned"
                         " to the user.")
->>>>>>> 8f89d720
 
     # Test if prompt logprobs are correctly set.
     for vllm_result in vllm_results:
